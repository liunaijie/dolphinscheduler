--- conflicted
+++ resolved
@@ -64,23 +64,12 @@
                                                    @Param("states") int[] states);
 
     /**
-     * query process instance by worker group and stateArray
-<<<<<<< HEAD
-     *
-     * @param workerGroupId workerGroupId
-     * @param states states array
-     * @return process instance list
-     */
-    List<ProcessInstance> queryByWorkerGroupIdAndStatus(@Param("workerGroupId") int workerGroupId,
-                                                        @Param("states") int[] states);
-=======
      * @param workerGroupName workerGroupName
      * @param states states array
      * @return process instance list
      */
     List<ProcessInstance> queryByWorkerGroupNameAndStatus(@Param("workerGroupName") String workerGroupName,
                                                           @Param("states") int[] states);
->>>>>>> 5d264c9f
 
     /**
      * process instance page
@@ -151,16 +140,10 @@
                                         @Param("destTenantId") int destTenantId);
 
     /**
-<<<<<<< HEAD
      * update process instance by worker groupId
      *
-     * @param originWorkerGroupId originWorkerGroupId
-     * @param destWorkerGroupId destWorkerGroupId
-=======
-     * update process instance by worker group name
      * @param originWorkerGroupName originWorkerGroupName
      * @param destWorkerGroupName destWorkerGroupName
->>>>>>> 5d264c9f
      * @return update result
      */
     int updateProcessInstanceByWorkerGroupName(@Param("originWorkerGroupName") String originWorkerGroupName,
