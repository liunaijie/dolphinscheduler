<?xml version="1.0" encoding="UTF-8" ?>
<!--
  ~ Licensed to the Apache Software Foundation (ASF) under one or more
  ~ contributor license agreements.  See the NOTICE file distributed with
  ~ this work for additional information regarding copyright ownership.
  ~ The ASF licenses this file to You under the Apache License, Version 2.0
  ~ (the "License"); you may not use this file except in compliance with
  ~ the License.  You may obtain a copy of the License at
  ~
  ~     http://www.apache.org/licenses/LICENSE-2.0
  ~
  ~ Unless required by applicable law or agreed to in writing, software
  ~ distributed under the License is distributed on an "AS IS" BASIS,
  ~ WITHOUT WARRANTIES OR CONDITIONS OF ANY KIND, either express or implied.
  ~ See the License for the specific language governing permissions and
  ~ limitations under the License.
  -->

<!DOCTYPE mapper PUBLIC "-//mybatis.org//DTD Mapper 3.0//EN" "http://mybatis.org/dtd/mybatis-3-mapper.dtd" >
<mapper namespace="org.apache.dolphinscheduler.dao.mapper.ScheduleMapper">
    <sql id="baseSql">
<<<<<<< HEAD
        id, process_definition_id, start_time, end_time, timezone_id, crontab, failure_strategy, user_id, release_state,
        warning_type, warning_group_id, process_instance_priority, worker_group, environment_code, create_time, update_time
    </sql>
    <sql id="baseSqlV2">
        ${alias}.id, ${alias}.process_definition_id, ${alias}.start_time, ${alias}.end_time, ${alias}.timezone_id, ${alias}.crontab, ${alias}.failure_strategy, ${alias}.user_id, ${alias}.release_state,
        ${alias}.warning_type, ${alias}.warning_group_id, ${alias}.process_instance_priority, ${alias}.worker_group, ${alias}.environment_code, ${alias}.create_time, ${alias}.update_time
=======
        id, process_definition_code, start_time, end_time, timezone_id, crontab, failure_strategy, user_id, release_state,
        warning_type, warning_group_id, process_instance_priority, worker_group, environment_code, create_time, update_time
    </sql>
    <sql id="baseSqlV2">
        ${alias}.id, ${alias}.process_definition_code, ${alias}.start_time, ${alias}.end_time, ${alias}.timezone_id,
        ${alias}.crontab, ${alias}.failure_strategy, ${alias}.user_id, ${alias}.release_state, ${alias}.warning_type,
        ${alias}.warning_group_id, ${alias}.process_instance_priority, ${alias}.worker_group, ${alias}.environment_code, ${alias}.create_time,
        ${alias}.update_time
>>>>>>> 1f838e61
    </sql>
    <select id="queryByProcessDefineCodePaging" resultType="org.apache.dolphinscheduler.dao.entity.Schedule">
        select p_f.name as process_definition_name, p.name as project_name,u.user_name,
        <include refid="baseSqlV2">
            <property name="alias" value="s"/>
        </include>
        from t_ds_schedules s
        join t_ds_process_definition p_f on s.process_definition_code = p_f.code
        join t_ds_project as p on p_f.project_code = p.code
        join t_ds_user as u on s.user_id = u.id
        where 1=1
        <if test="processDefinitionCode != 0">
            and s.process_definition_code = #{processDefinitionCode}
        </if>
        order by s.update_time desc
    </select>
    <select id="querySchedulerListByProjectName" resultType="org.apache.dolphinscheduler.dao.entity.Schedule">
        select p_f.name as process_definition_name, p_f.description as definition_description, p.name as project_name,u.user_name,s.*
        from t_ds_schedules s
        join t_ds_process_definition p_f on s.process_definition_code = p_f.code
        join t_ds_project as p on p_f.project_code = p.code
        join t_ds_user as u on s.user_id = u.id
        where p.name = #{projectName}
    </select>
    <select id="selectAllByProcessDefineArray" resultType="org.apache.dolphinscheduler.dao.entity.Schedule">
        select
        <include refid="baseSql"/>
        from t_ds_schedules
        where 1= 1
        <if test="processDefineCodes != null and processDefineCodes.length != 0 ">
            and process_definition_code in
            <foreach collection="processDefineCodes" index="index" item="i" open="(" separator="," close=")">
                #{i}
            </foreach>
        </if>
        and release_state = 1
    </select>
    <select id="queryByProcessDefinitionCode" resultType="org.apache.dolphinscheduler.dao.entity.Schedule">
        select
        <include refid="baseSql"/>
        from t_ds_schedules
        where process_definition_code = #{processDefinitionCode}
    </select>
    <select id="queryReleaseSchedulerListByProcessDefinitionCode"
            resultType="org.apache.dolphinscheduler.dao.entity.Schedule">
        select
        <include refid="baseSql"/>
        from t_ds_schedules
        where process_definition_code = #{processDefinitionCode} and release_state = 1
    </select>
</mapper><|MERGE_RESOLUTION|>--- conflicted
+++ resolved
@@ -19,14 +19,6 @@
 <!DOCTYPE mapper PUBLIC "-//mybatis.org//DTD Mapper 3.0//EN" "http://mybatis.org/dtd/mybatis-3-mapper.dtd" >
 <mapper namespace="org.apache.dolphinscheduler.dao.mapper.ScheduleMapper">
     <sql id="baseSql">
-<<<<<<< HEAD
-        id, process_definition_id, start_time, end_time, timezone_id, crontab, failure_strategy, user_id, release_state,
-        warning_type, warning_group_id, process_instance_priority, worker_group, environment_code, create_time, update_time
-    </sql>
-    <sql id="baseSqlV2">
-        ${alias}.id, ${alias}.process_definition_id, ${alias}.start_time, ${alias}.end_time, ${alias}.timezone_id, ${alias}.crontab, ${alias}.failure_strategy, ${alias}.user_id, ${alias}.release_state,
-        ${alias}.warning_type, ${alias}.warning_group_id, ${alias}.process_instance_priority, ${alias}.worker_group, ${alias}.environment_code, ${alias}.create_time, ${alias}.update_time
-=======
         id, process_definition_code, start_time, end_time, timezone_id, crontab, failure_strategy, user_id, release_state,
         warning_type, warning_group_id, process_instance_priority, worker_group, environment_code, create_time, update_time
     </sql>
@@ -35,7 +27,6 @@
         ${alias}.crontab, ${alias}.failure_strategy, ${alias}.user_id, ${alias}.release_state, ${alias}.warning_type,
         ${alias}.warning_group_id, ${alias}.process_instance_priority, ${alias}.worker_group, ${alias}.environment_code, ${alias}.create_time,
         ${alias}.update_time
->>>>>>> 1f838e61
     </sql>
     <select id="queryByProcessDefineCodePaging" resultType="org.apache.dolphinscheduler.dao.entity.Schedule">
         select p_f.name as process_definition_name, p.name as project_name,u.user_name,
