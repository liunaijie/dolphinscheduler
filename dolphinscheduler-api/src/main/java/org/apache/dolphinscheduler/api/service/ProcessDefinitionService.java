/*
 * Licensed to the Apache Software Foundation (ASF) under one or more
 * contributor license agreements.  See the NOTICE file distributed with
 * this work for additional information regarding copyright ownership.
 * The ASF licenses this file to You under the Apache License, Version 2.0
 * (the "License"); you may not use this file except in compliance with
 * the License.  You may obtain a copy of the License at
 *
 *    http://www.apache.org/licenses/LICENSE-2.0
 *
 * Unless required by applicable law or agreed to in writing, software
 * distributed under the License is distributed on an "AS IS" BASIS,
 * WITHOUT WARRANTIES OR CONDITIONS OF ANY KIND, either express or implied.
 * See the License for the specific language governing permissions and
 * limitations under the License.
 */
package org.apache.dolphinscheduler.api.service;

import com.alibaba.fastjson.JSON;
import com.alibaba.fastjson.JSONArray;
import com.alibaba.fastjson.JSONObject;
import com.baomidou.mybatisplus.core.metadata.IPage;
import com.baomidou.mybatisplus.extension.plugins.pagination.Page;
import com.fasterxml.jackson.core.JsonProcessingException;
import org.apache.dolphinscheduler.api.dto.ProcessMeta;
import org.apache.dolphinscheduler.api.dto.treeview.Instance;
import org.apache.dolphinscheduler.api.dto.treeview.TreeViewDto;
import org.apache.dolphinscheduler.api.enums.Status;
import org.apache.dolphinscheduler.api.utils.CheckUtils;
import org.apache.dolphinscheduler.api.utils.FileUtils;
import org.apache.dolphinscheduler.api.utils.PageInfo;
import org.apache.dolphinscheduler.api.utils.exportprocess.ProcessAddTaskParam;
import org.apache.dolphinscheduler.api.utils.exportprocess.TaskNodeParamFactory;
import org.apache.dolphinscheduler.common.Constants;
import org.apache.dolphinscheduler.common.enums.*;
import org.apache.dolphinscheduler.common.graph.DAG;
import org.apache.dolphinscheduler.common.model.TaskNode;
import org.apache.dolphinscheduler.common.model.TaskNodeRelation;
import org.apache.dolphinscheduler.common.process.ProcessDag;
import org.apache.dolphinscheduler.common.process.Property;
import org.apache.dolphinscheduler.common.thread.Stopper;
import org.apache.dolphinscheduler.common.utils.CollectionUtils;
import org.apache.dolphinscheduler.common.utils.DateUtils;
import org.apache.dolphinscheduler.common.utils.JSONUtils;
import org.apache.dolphinscheduler.common.utils.StringUtils;
import org.apache.dolphinscheduler.dao.entity.*;
import org.apache.dolphinscheduler.dao.mapper.*;
<<<<<<< HEAD
import org.apache.dolphinscheduler.dao.utils.DagHelper;
=======
import org.apache.dolphinscheduler.service.process.ProcessService;
>>>>>>> c1ee1333
import org.slf4j.Logger;
import org.slf4j.LoggerFactory;
import org.springframework.beans.factory.annotation.Autowired;
import org.springframework.http.MediaType;
import org.springframework.stereotype.Service;
import org.springframework.transaction.annotation.Transactional;
import org.springframework.web.multipart.MultipartFile;

import javax.servlet.ServletOutputStream;
import javax.servlet.http.HttpServletResponse;
import java.io.BufferedOutputStream;
import java.io.IOException;
import java.nio.charset.StandardCharsets;
import java.util.*;
import java.util.concurrent.ConcurrentHashMap;
import java.util.stream.Collectors;

import static org.apache.dolphinscheduler.common.Constants.CMDPARAM_SUB_PROCESS_DEFINE_ID;

/**
 * process definition service
 */
@Service
public class ProcessDefinitionService extends BaseDAGService {

    private static final Logger logger = LoggerFactory.getLogger(ProcessDefinitionService.class);


    @Autowired
    private ProjectMapper projectMapper;

    @Autowired
    private ProjectService projectService;

    @Autowired
    private ProcessDefinitionMapper processDefineMapper;

    @Autowired
    private ProcessInstanceMapper processInstanceMapper;


    @Autowired
    private TaskInstanceMapper taskInstanceMapper;

    @Autowired
    private ScheduleMapper scheduleMapper;

    @Autowired
    private ProcessService processService;

    @Autowired
    private WorkerGroupMapper workerGroupMapper;

    /**
     * create process definition
     *
     * @param loginUser login user
     * @param projectName project name
     * @param name process definition name
     * @param processDefinitionJson process definition json
     * @param desc description
     * @param locations locations for nodes
     * @param connects connects for nodes
     * @return create result code
     * @throws JsonProcessingException JsonProcessingException
     */
    public Map<String, Object> createProcessDefinition(User loginUser, String projectName, String name,
                                                       String processDefinitionJson, String desc, String locations, String connects) throws JsonProcessingException {

        Map<String, Object> result = new HashMap<>(5);
        Project project = projectMapper.queryByName(projectName);
        // check project auth
        Map<String, Object> checkResult = projectService.checkProjectAndAuth(loginUser, project, projectName);
        Status resultStatus = (Status) checkResult.get(Constants.STATUS);
        if (resultStatus != Status.SUCCESS) {
            return checkResult;
        }

        ProcessDefinition processDefine = new ProcessDefinition();
        Date now = new Date();

        ProcessData processData = JSONUtils.parseObject(processDefinitionJson, ProcessData.class);
        Map<String, Object> checkProcessJson = checkProcessNodeList(processData, processDefinitionJson);
        if (checkProcessJson.get(Constants.STATUS) != Status.SUCCESS) {
            return checkProcessJson;
        }

        processDefine.setName(name);
        processDefine.setReleaseState(ReleaseState.OFFLINE);
        processDefine.setProjectId(project.getId());
        processDefine.setUserId(loginUser.getId());
        processDefine.setProcessDefinitionJson(processDefinitionJson);
        processDefine.setDescription(desc);
        processDefine.setLocations(locations);
        processDefine.setConnects(connects);
        processDefine.setTimeout(processData.getTimeout());
        processDefine.setTenantId(processData.getTenantId());
        processDefine.setModifyBy(loginUser.getUserName());

        //custom global params
        List<Property> globalParamsList = processData.getGlobalParams();
        if (globalParamsList != null && globalParamsList.size() > 0) {
            Set<Property> globalParamsSet = new HashSet<>(globalParamsList);
            globalParamsList = new ArrayList<>(globalParamsSet);
            processDefine.setGlobalParamList(globalParamsList);
        }
        processDefine.setCreateTime(now);
        processDefine.setUpdateTime(now);
        processDefine.setFlag(Flag.YES);
        processDefineMapper.insert(processDefine);
        putMsg(result, Status.SUCCESS);
        result.put("processDefinitionId",processDefine.getId());
        return result;
    }


    /**
     * query proccess definition list
     *
     * @param loginUser login user
     * @param projectName project name
     * @return definition list
     */
    public Map<String, Object> queryProccessDefinitionList(User loginUser, String projectName) {

        HashMap<String, Object> result = new HashMap<>(5);
        Project project = projectMapper.queryByName(projectName);

        Map<String, Object> checkResult = projectService.checkProjectAndAuth(loginUser, project, projectName);
        Status resultStatus = (Status) checkResult.get(Constants.STATUS);
        if (resultStatus != Status.SUCCESS) {
            return checkResult;
        }

        List<ProcessDefinition> resourceList = processDefineMapper.queryAllDefinitionList(project.getId());
        result.put(Constants.DATA_LIST, resourceList);
        putMsg(result, Status.SUCCESS);

        return result;
    }


    /**
     * query proccess definition list paging
     *
     * @param loginUser login user
     * @param projectName project name
     * @param searchVal search value
     * @param pageNo page number
     * @param pageSize page size
     * @param userId user id
     * @return process definition page
     */
    public Map<String, Object> queryProcessDefinitionListPaging(User loginUser, String projectName, String searchVal, Integer pageNo, Integer pageSize, Integer userId) {

        Map<String, Object> result = new HashMap<>(5);
        Project project = projectMapper.queryByName(projectName);

        Map<String, Object> checkResult = projectService.checkProjectAndAuth(loginUser, project, projectName);
        Status resultStatus = (Status) checkResult.get(Constants.STATUS);
        if (resultStatus != Status.SUCCESS) {
            return checkResult;
        }

        Page<ProcessDefinition> page = new Page(pageNo, pageSize);
        IPage<ProcessDefinition> processDefinitionIPage = processDefineMapper.queryDefineListPaging(
                page, searchVal, userId, project.getId(),isAdmin(loginUser));

        PageInfo pageInfo = new PageInfo<ProcessData>(pageNo, pageSize);
        pageInfo.setTotalCount((int)processDefinitionIPage.getTotal());
        pageInfo.setLists(processDefinitionIPage.getRecords());
        result.put(Constants.DATA_LIST, pageInfo);
        putMsg(result, Status.SUCCESS);

        return result;
    }

    /**
     * query datail of process definition
     *
     * @param loginUser login user
     * @param projectName project name
     * @param processId process definition id
     * @return process definition detail
     */
    public Map<String, Object> queryProccessDefinitionById(User loginUser, String projectName, Integer processId) {


        Map<String, Object> result = new HashMap<>(5);
        Project project = projectMapper.queryByName(projectName);

        Map<String, Object> checkResult = projectService.checkProjectAndAuth(loginUser, project, projectName);
        Status resultStatus = (Status) checkResult.get(Constants.STATUS);
        if (resultStatus != Status.SUCCESS) {
            return checkResult;
        }

        ProcessDefinition processDefinition = processDefineMapper.selectById(processId);
        if (processDefinition == null) {
            putMsg(result, Status.PROCESS_INSTANCE_NOT_EXIST, processId);
        } else {
            result.put(Constants.DATA_LIST, processDefinition);
            putMsg(result, Status.SUCCESS);
        }
        return result;
    }

    /**
     * update  process definition
     *
     * @param loginUser login user
     * @param projectName project name
     * @param name process definition name
     * @param id process definition id
     * @param processDefinitionJson process definition json
     * @param desc description
     * @param locations locations for nodes
     * @param connects connects for nodes
     * @return update result code
     */
    public Map<String, Object> updateProcessDefinition(User loginUser, String projectName, int id, String name,
                                                       String processDefinitionJson, String desc,
                                                       String locations, String connects) {
        Map<String, Object> result = new HashMap<>(5);

        Project project = projectMapper.queryByName(projectName);
        Map<String, Object> checkResult = projectService.checkProjectAndAuth(loginUser, project, projectName);
        Status resultStatus = (Status) checkResult.get(Constants.STATUS);
        if (resultStatus != Status.SUCCESS) {
            return checkResult;
        }

        ProcessData processData = JSONUtils.parseObject(processDefinitionJson, ProcessData.class);
        Map<String, Object> checkProcessJson = checkProcessNodeList(processData, processDefinitionJson);
        if ((checkProcessJson.get(Constants.STATUS) != Status.SUCCESS)) {
            return checkProcessJson;
        }
        ProcessDefinition processDefinition = processService.findProcessDefineById(id);
        if (processDefinition == null) {
            // check process definition exists
            putMsg(result, Status.PROCESS_DEFINE_NOT_EXIST, id);
            return result;
        } else if (processDefinition.getReleaseState() == ReleaseState.ONLINE) {
            // online can not permit edit
            putMsg(result, Status.PROCESS_DEFINE_NOT_ALLOWED_EDIT, processDefinition.getName());
            return result;
        } else {
            putMsg(result, Status.SUCCESS);
        }

        ProcessDefinition processDefine = processService.findProcessDefineById(id);
        Date now = new Date();

        processDefine.setId(id);
        processDefine.setName(name);
        processDefine.setReleaseState(ReleaseState.OFFLINE);
        processDefine.setProjectId(project.getId());
        processDefine.setProcessDefinitionJson(processDefinitionJson);
        processDefine.setDescription(desc);
        processDefine.setLocations(locations);
        processDefine.setConnects(connects);
        processDefine.setTimeout(processData.getTimeout());
        processDefine.setTenantId(processData.getTenantId());
        processDefine.setModifyBy(loginUser.getUserName());

        //custom global params
        List<Property> globalParamsList = new ArrayList<>();
        if (processData.getGlobalParams() != null && processData.getGlobalParams().size() > 0) {
            Set<Property> userDefParamsSet = new HashSet<>(processData.getGlobalParams());
            globalParamsList = new ArrayList<>(userDefParamsSet);
        }
        processDefine.setGlobalParamList(globalParamsList);
        processDefine.setUpdateTime(now);
        processDefine.setFlag(Flag.YES);
        if (processDefineMapper.updateById(processDefine) > 0) {
            putMsg(result, Status.SUCCESS);

        } else {
            putMsg(result, Status.UPDATE_PROCESS_DEFINITION_ERROR);
        }
        return result;
    }

    /**
     * verify process definition name unique
     *
     * @param loginUser login user
     * @param projectName project name
     * @param name name
     * @return true if process definition name not exists, otherwise false
     */
    public Map<String, Object> verifyProccessDefinitionName(User loginUser, String projectName, String name) {

        Map<String, Object> result = new HashMap<>();
            Project project = projectMapper.queryByName(projectName);

            Map<String, Object> checkResult = projectService.checkProjectAndAuth(loginUser, project, projectName);
            Status resultEnum = (Status) checkResult.get(Constants.STATUS);
            if (resultEnum != Status.SUCCESS) {
                return checkResult;
            }
            ProcessDefinition processDefinition = processDefineMapper.queryByDefineName(project.getId(), name);
            if (processDefinition == null) {
                putMsg(result, Status.SUCCESS);
            } else {
                putMsg(result, Status.PROCESS_INSTANCE_EXIST, name);
            }
        return result;
    }

    /**
     * delete process definition by id
     *
     * @param loginUser login user
     * @param projectName project name
     * @param processDefinitionId process definition id
     * @return delete result code
     */
    @Transactional(rollbackFor = Exception.class)
    public Map<String, Object> deleteProcessDefinitionById(User loginUser, String projectName, Integer processDefinitionId) {

        Map<String, Object> result = new HashMap<>(5);
        Project project = projectMapper.queryByName(projectName);

        Map<String, Object> checkResult = projectService.checkProjectAndAuth(loginUser, project, projectName);
        Status resultEnum = (Status) checkResult.get(Constants.STATUS);
        if (resultEnum != Status.SUCCESS) {
            return checkResult;
        }

        ProcessDefinition processDefinition = processDefineMapper.selectById(processDefinitionId);

        if (processDefinition == null) {
            putMsg(result, Status.PROCESS_DEFINE_NOT_EXIST, processDefinitionId);
            return result;
        }

        // Determine if the login user is the owner of the process definition
        if (loginUser.getId() != processDefinition.getUserId() && loginUser.getUserType() != UserType.ADMIN_USER) {
            putMsg(result, Status.USER_NO_OPERATION_PERM);
            return result;
        }

        // check process definition is already online
        if (processDefinition.getReleaseState() == ReleaseState.ONLINE) {
            putMsg(result, Status.PROCESS_DEFINE_STATE_ONLINE,processDefinitionId);
            return result;
        }

        // get the timing according to the process definition
        List<Schedule> schedules = scheduleMapper.queryByProcessDefinitionId(processDefinitionId);
        if (!schedules.isEmpty() && schedules.size() > 1) {
            logger.warn("scheduler num is {},Greater than 1",schedules.size());
            putMsg(result, Status.DELETE_PROCESS_DEFINE_BY_ID_ERROR);
            return result;
        }else if(schedules.size() == 1){
            Schedule schedule = schedules.get(0);
            if(schedule.getReleaseState() == ReleaseState.OFFLINE){
                scheduleMapper.deleteById(schedule.getId());
            }else if(schedule.getReleaseState() == ReleaseState.ONLINE){
                putMsg(result, Status.SCHEDULE_CRON_STATE_ONLINE,schedule.getId());
                return result;
            }
        }

        int delete = processDefineMapper.deleteById(processDefinitionId);

        if (delete > 0) {
            putMsg(result, Status.SUCCESS);
        } else {
            putMsg(result, Status.DELETE_PROCESS_DEFINE_BY_ID_ERROR);
        }
        return result;
    }

    /**
     * release process definition: online / offline
     *
     * @param loginUser login user
     * @param projectName project name
     * @param id process definition id
     * @param releaseState release state
     * @return release result code
     */
    @Transactional(rollbackFor = Exception.class)
    public Map<String, Object> releaseProcessDefinition(User loginUser, String projectName, int id, int releaseState) {
        HashMap<String, Object> result = new HashMap<>();
        Project project = projectMapper.queryByName(projectName);

        Map<String, Object> checkResult = projectService.checkProjectAndAuth(loginUser, project, projectName);
        Status resultEnum = (Status) checkResult.get(Constants.STATUS);
        if (resultEnum != Status.SUCCESS) {
            return checkResult;
        }

        ReleaseState state = ReleaseState.getEnum(releaseState);

        // check state
        if (null == state) {
            putMsg(result, Status.REQUEST_PARAMS_NOT_VALID_ERROR, "releaseState");
            return result;
        }

        ProcessDefinition processDefinition = processDefineMapper.selectById(id);

        switch (state) {
            case ONLINE: {
                processDefinition.setReleaseState(state);
                processDefineMapper.updateById(processDefinition);
                break;
            }
            case OFFLINE: {
                processDefinition.setReleaseState(state);
                processDefineMapper.updateById(processDefinition);
                List<Schedule> scheduleList = scheduleMapper.selectAllByProcessDefineArray(
                        new int[]{processDefinition.getId()}
                );

                for(Schedule schedule:scheduleList){
                    logger.info("set schedule offline, schedule id: {}, process definition id: {}", project.getId(), schedule.getId(), id);
                    // set status
                    schedule.setReleaseState(ReleaseState.OFFLINE);
                    scheduleMapper.updateById(schedule);
                    SchedulerService.deleteSchedule(project.getId(), schedule.getId());
                }
                break;
            }
            default: {
                putMsg(result, Status.REQUEST_PARAMS_NOT_VALID_ERROR, "releaseState");
                return result;
            }
        }

        putMsg(result, Status.SUCCESS);
        return result;
    }

    /**
     * export process definition by id
     *
     * @param loginUser login user
     * @param projectName project name
     * @param processDefinitionId process definition id
     * @param response response
     */
    public void exportProcessDefinitionById(User loginUser, String projectName, Integer processDefinitionId, HttpServletResponse response) {
        //export project info
        Project project = projectMapper.queryByName(projectName);

        //check user access for project
        Map<String, Object> checkResult = projectService.checkProjectAndAuth(loginUser, project, projectName);
        Status resultStatus = (Status) checkResult.get(Constants.STATUS);

        if (resultStatus == Status.SUCCESS) {
            //get workflow info
            ProcessDefinition processDefinition = processDefineMapper.queryByDefineId(processDefinitionId);

            if (null != processDefinition) {
                String exportProcessJson = exportProcessMetaDataStr(processDefinitionId, processDefinition);
                response.setContentType(MediaType.APPLICATION_JSON_UTF8_VALUE);
                response.setHeader("Content-Disposition", "attachment;filename="+processDefinition.getName()+".json");
                BufferedOutputStream buff = null;
                ServletOutputStream out = null;
                try {
                    out = response.getOutputStream();
                    buff = new BufferedOutputStream(out);
                    buff.write(exportProcessJson.getBytes(StandardCharsets.UTF_8));
                    buff.flush();
                    buff.close();
                } catch (IOException e) {
                    logger.warn("export process fail", e);
                }finally {
                    if (null != buff) {
                        try {
                            buff.close();
                        } catch (Exception e) {
                            logger.warn("export process buffer not close", e);
                        }
                    }
                    if (null != out) {
                        try {
                            out.close();
                        } catch (Exception e) {
                            logger.warn("export process output stream not close", e);
                        }
                    }
                }
            }
        }
    }

    /**
     * get export process metadata string
     * @param processDefinitionId process definition id
     * @param processDefinition process definition
     * @return export process metadata string
     */
    public String exportProcessMetaDataStr(Integer processDefinitionId, ProcessDefinition processDefinition) {
        //correct task param which has data source or dependent param
        String correctProcessDefinitionJson = addExportTaskNodeSpecialParam(processDefinition.getProcessDefinitionJson());
        processDefinition.setProcessDefinitionJson(correctProcessDefinitionJson);

        //export process metadata
        ProcessMeta exportProcessMeta = new ProcessMeta();
        exportProcessMeta.setProjectName(processDefinition.getProjectName());
        exportProcessMeta.setProcessDefinitionName(processDefinition.getName());
        exportProcessMeta.setProcessDefinitionJson(processDefinition.getProcessDefinitionJson());
        exportProcessMeta.setProcessDefinitionLocations(processDefinition.getLocations());
        exportProcessMeta.setProcessDefinitionConnects(processDefinition.getConnects());

        //schedule info
        List<Schedule> schedules = scheduleMapper.queryByProcessDefinitionId(processDefinitionId);
        if (!schedules.isEmpty()) {
            Schedule schedule = schedules.get(0);
            WorkerGroup workerGroup = workerGroupMapper.selectById(schedule.getWorkerGroupId());

            if (null == workerGroup && schedule.getWorkerGroupId() == -1) {
                workerGroup = new WorkerGroup();
                workerGroup.setId(-1);
                workerGroup.setName("");
            }

            exportProcessMeta.setScheduleWarningType(schedule.getWarningType().toString());
            exportProcessMeta.setScheduleWarningGroupId(schedule.getWarningGroupId());
            exportProcessMeta.setScheduleStartTime(DateUtils.dateToString(schedule.getStartTime()));
            exportProcessMeta.setScheduleEndTime(DateUtils.dateToString(schedule.getEndTime()));
            exportProcessMeta.setScheduleCrontab(schedule.getCrontab());
            exportProcessMeta.setScheduleFailureStrategy(String.valueOf(schedule.getFailureStrategy()));
            exportProcessMeta.setScheduleReleaseState(String.valueOf(ReleaseState.OFFLINE));
            exportProcessMeta.setScheduleProcessInstancePriority(String.valueOf(schedule.getProcessInstancePriority()));

            if (null != workerGroup) {
                exportProcessMeta.setScheduleWorkerGroupId(workerGroup.getId());
                exportProcessMeta.setScheduleWorkerGroupName(workerGroup.getName());
            }
        }
        //create workflow json file
        return JSONUtils.toJsonString(exportProcessMeta);
    }

    /**
     * correct task param which has datasource or dependent
     * @param processDefinitionJson processDefinitionJson
     * @return correct processDefinitionJson
     */
    public String addExportTaskNodeSpecialParam(String processDefinitionJson) {
        JSONObject jsonObject = JSONUtils.parseObject(processDefinitionJson);
        JSONArray jsonArray = (JSONArray) jsonObject.get("tasks");

        for (int i = 0; i < jsonArray.size(); i++) {
            JSONObject taskNode = jsonArray.getJSONObject(i);
            if (StringUtils.isNotEmpty(taskNode.getString("type"))) {
                String taskType = taskNode.getString("type");

                ProcessAddTaskParam addTaskParam = TaskNodeParamFactory.getByTaskType(taskType);
                if (null != addTaskParam) {
                    addTaskParam.addExportSpecialParam(taskNode);
                }
            }
        }
        jsonObject.put("tasks", jsonArray);
        return jsonObject.toString();
    }

    /**
     * check task if has sub process
     * @param taskType task type
     * @return if task has sub process return true else false
     */
    private boolean checkTaskHasSubProcess(String taskType) {
        return taskType.equals(TaskType.SUB_PROCESS.name());
    }

    /**
     * import process definition
     * @param loginUser login user
     * @param file process metadata json file
     * @param currentProjectName current project name
     * @return import process
     */
    @Transactional(rollbackFor = Exception.class)
    public Map<String, Object> importProcessDefinition(User loginUser, MultipartFile file, String currentProjectName) {
        Map<String, Object> result = new HashMap<>(5);
        String processMetaJson = FileUtils.file2String(file);
        ProcessMeta processMeta = JSONUtils.parseObject(processMetaJson, ProcessMeta.class);

        //check file content
        if (null == processMeta) {
            putMsg(result, Status.DATA_IS_NULL, "fileContent");
            return result;
        }
        if (StringUtils.isEmpty(processMeta.getProjectName())) {
            putMsg(result, Status.DATA_IS_NULL, "projectName");
            return result;
        }
        if (StringUtils.isEmpty(processMeta.getProcessDefinitionName())) {
            putMsg(result, Status.DATA_IS_NULL, "processDefinitionName");
            return result;
        }
        if (StringUtils.isEmpty(processMeta.getProcessDefinitionJson())) {
            putMsg(result, Status.DATA_IS_NULL, "processDefinitionJson");
            return result;
        }

        //deal with process name
        String processDefinitionName = processMeta.getProcessDefinitionName();
        //use currentProjectName to query
        Project targetProject = projectMapper.queryByName(currentProjectName);
        if(null != targetProject){
            processDefinitionName = recursionProcessDefinitionName(targetProject.getId(),
                    processDefinitionName, 1);
        }

        //add special task param
        String importProcessParam = addImportTaskNodeParam(loginUser, processMeta.getProcessDefinitionJson(), targetProject);

        Map<String, Object> createProcessResult;
        try {
            createProcessResult = createProcessDefinition(loginUser
                    ,currentProjectName,
                    processDefinitionName,
                    importProcessParam,
                    processMeta.getProcessDefinitionDescription(),
                    processMeta.getProcessDefinitionLocations(),
                    processMeta.getProcessDefinitionConnects());
        } catch (JsonProcessingException e) {
            logger.error("import process meta json data: {}", e.getMessage(), e);
            putMsg(result, Status.IMPORT_PROCESS_DEFINE_ERROR);
            return result;
        }

        putMsg(result, Status.SUCCESS);
        //create process definition
        Integer processDefinitionId = null;
        if (null != createProcessResult && Objects.nonNull(createProcessResult.get("processDefinitionId"))) {
            processDefinitionId = Integer.parseInt(createProcessResult.get("processDefinitionId").toString());
        }
        //scheduler param
        if (null != processMeta.getScheduleCrontab() && null != processDefinitionId) {
            int scheduleInsert = importProcessSchedule(loginUser,
                    currentProjectName,
                    processMeta,
                    processDefinitionName,
                    processDefinitionId);

            if (0 == scheduleInsert) {
                putMsg(result, Status.IMPORT_PROCESS_DEFINE_ERROR);
                return result;
            }
        }

        return result;
    }

    /**
     * import process add special task param
     * @param loginUser login user
     * @param processDefinitionJson process definition json
     * @param targetProject target project
     * @return import process param
     */
    private String addImportTaskNodeParam(User loginUser, String processDefinitionJson, Project targetProject) {
        JSONObject jsonObject = JSONUtils.parseObject(processDefinitionJson);
        JSONArray jsonArray = (JSONArray) jsonObject.get("tasks");
        //add sql and dependent param
        for (int i = 0; i < jsonArray.size(); i++) {
            JSONObject taskNode = jsonArray.getJSONObject(i);
            String taskType = taskNode.getString("type");
            ProcessAddTaskParam addTaskParam = TaskNodeParamFactory.getByTaskType(taskType);
            if (null != addTaskParam) {
                addTaskParam.addImportSpecialParam(taskNode);
            }
        }

        //recursive sub-process parameter correction map key for old process id value for new process id
        Map<Integer, Integer> subProcessIdMap = new HashMap<>(20);

        List<Object> subProcessList = jsonArray.stream()
                .filter(elem -> checkTaskHasSubProcess(JSONUtils.parseObject(elem.toString()).getString("type")))
                .collect(Collectors.toList());

        if (CollectionUtils.isNotEmpty(subProcessList)) {
            importSubProcess(loginUser, targetProject, jsonArray, subProcessIdMap);
        }

        jsonObject.put("tasks", jsonArray);
        return jsonObject.toString();
    }

    /**
     * import process schedule
     * @param loginUser login user
     * @param currentProjectName current project name
     * @param processMeta process meta data
     * @param processDefinitionName process definition name
     * @param processDefinitionId process definition id
     * @return insert schedule flag
     */
    public int importProcessSchedule(User loginUser, String currentProjectName, ProcessMeta processMeta,
                                     String processDefinitionName, Integer processDefinitionId) {
        Date now = new Date();
        Schedule scheduleObj = new Schedule();
        scheduleObj.setProjectName(currentProjectName);
        scheduleObj.setProcessDefinitionId(processDefinitionId);
        scheduleObj.setProcessDefinitionName(processDefinitionName);
        scheduleObj.setCreateTime(now);
        scheduleObj.setUpdateTime(now);
        scheduleObj.setUserId(loginUser.getId());
        scheduleObj.setUserName(loginUser.getUserName());

        scheduleObj.setCrontab(processMeta.getScheduleCrontab());

        if (null != processMeta.getScheduleStartTime()) {
            scheduleObj.setStartTime(DateUtils.stringToDate(processMeta.getScheduleStartTime()));
        }
        if (null != processMeta.getScheduleEndTime()) {
            scheduleObj.setEndTime(DateUtils.stringToDate(processMeta.getScheduleEndTime()));
        }
        if (null != processMeta.getScheduleWarningType()) {
            scheduleObj.setWarningType(WarningType.valueOf(processMeta.getScheduleWarningType()));
        }
        if (null != processMeta.getScheduleWarningGroupId()) {
            scheduleObj.setWarningGroupId(processMeta.getScheduleWarningGroupId());
        }
        if (null != processMeta.getScheduleFailureStrategy()) {
            scheduleObj.setFailureStrategy(FailureStrategy.valueOf(processMeta.getScheduleFailureStrategy()));
        }
        if (null != processMeta.getScheduleReleaseState()) {
            scheduleObj.setReleaseState(ReleaseState.valueOf(processMeta.getScheduleReleaseState()));
        }
        if (null != processMeta.getScheduleProcessInstancePriority()) {
            scheduleObj.setProcessInstancePriority(Priority.valueOf(processMeta.getScheduleProcessInstancePriority()));
        }
        if (null != processMeta.getScheduleWorkerGroupId()) {
            scheduleObj.setWorkerGroupId(processMeta.getScheduleWorkerGroupId());
        } else {
            if (null != processMeta.getScheduleWorkerGroupName()) {
                List<WorkerGroup> workerGroups = workerGroupMapper.queryWorkerGroupByName(processMeta.getScheduleWorkerGroupName());
                if(CollectionUtils.isNotEmpty(workerGroups)){
                    scheduleObj.setWorkerGroupId(workerGroups.get(0).getId());
                }
            }
        }

        return scheduleMapper.insert(scheduleObj);
    }

    /**
     * check import process has sub process
     * recursion create sub process
     * @param loginUser login user
     * @param targetProject target project
     * @param jsonArray process task array
     * @param subProcessIdMap correct sub process id map
     */
    public void importSubProcess(User loginUser, Project targetProject, JSONArray jsonArray, Map<Integer, Integer> subProcessIdMap) {
        for (int i = 0; i < jsonArray.size(); i++) {
            JSONObject taskNode = jsonArray.getJSONObject(i);
            String taskType = taskNode.getString("type");

            if (checkTaskHasSubProcess(taskType)) {
                //get sub process info
                JSONObject subParams = JSONUtils.parseObject(taskNode.getString("params"));
                Integer subProcessId = subParams.getInteger("processDefinitionId");
                ProcessDefinition subProcess = processDefineMapper.queryByDefineId(subProcessId);
                //check is sub process exist in db
                if (null != subProcess) {
                    String subProcessJson = subProcess.getProcessDefinitionJson();
                    //check current project has sub process
                    ProcessDefinition currentProjectSubProcess = processDefineMapper.queryByDefineName(targetProject.getId(), subProcess.getName());

                    if (null == currentProjectSubProcess) {
                        JSONArray subJsonArray = (JSONArray) JSONUtils.parseObject(subProcess.getProcessDefinitionJson()).get("tasks");

                        List<Object> subProcessList = subJsonArray.stream()
                                .filter(item -> checkTaskHasSubProcess(JSONUtils.parseObject(item.toString()).getString("type")))
                                .collect(Collectors.toList());

                        if (CollectionUtils.isNotEmpty(subProcessList)) {
                            importSubProcess(loginUser, targetProject, subJsonArray, subProcessIdMap);
                            //sub process processId correct
                            if (!subProcessIdMap.isEmpty()) {

                                for (Map.Entry<Integer, Integer> entry : subProcessIdMap.entrySet()) {
                                    String oldSubProcessId = "\"processDefinitionId\":" + entry.getKey();
                                    String newSubProcessId = "\"processDefinitionId\":" + entry.getValue();
                                    subProcessJson = subProcessJson.replaceAll(oldSubProcessId, newSubProcessId);
                                }

                                subProcessIdMap.clear();
                            }
                        }

                        //if sub-process recursion
                        Date now = new Date();
                        //create sub process in target project
                        ProcessDefinition processDefine = new ProcessDefinition();
                        processDefine.setName(subProcess.getName());
                        processDefine.setVersion(subProcess.getVersion());
                        processDefine.setReleaseState(subProcess.getReleaseState());
                        processDefine.setProjectId(targetProject.getId());
                        processDefine.setUserId(loginUser.getId());
                        processDefine.setProcessDefinitionJson(subProcessJson);
                        processDefine.setDescription(subProcess.getDescription());
                        processDefine.setLocations(subProcess.getLocations());
                        processDefine.setConnects(subProcess.getConnects());
                        processDefine.setTimeout(subProcess.getTimeout());
                        processDefine.setTenantId(subProcess.getTenantId());
                        processDefine.setGlobalParams(subProcess.getGlobalParams());
                        processDefine.setCreateTime(now);
                        processDefine.setUpdateTime(now);
                        processDefine.setFlag(subProcess.getFlag());
                        processDefine.setReceivers(subProcess.getReceivers());
                        processDefine.setReceiversCc(subProcess.getReceiversCc());
                        processDefineMapper.insert(processDefine);

                        logger.info("create sub process, project: {}, process name: {}", targetProject.getName(), processDefine.getName());

                        //modify task node
                        ProcessDefinition newSubProcessDefine = processDefineMapper.queryByDefineName(processDefine.getProjectId(),processDefine.getName());

                        if (null != newSubProcessDefine) {
                            subProcessIdMap.put(subProcessId, newSubProcessDefine.getId());
                            subParams.put("processDefinitionId", newSubProcessDefine.getId());
                            taskNode.put("params", subParams);
                        }
                    }
                }
            }
        }
    }


    /**
     * check the process definition node meets the specifications
     *
     * @param processData process data
     * @param processDefinitionJson process definition json
     * @return check result code
     */
    public Map<String, Object> checkProcessNodeList(ProcessData processData, String processDefinitionJson) {

        Map<String, Object> result = new HashMap<>(5);
        try {
            if (processData == null) {
                logger.error("process data is null");
                putMsg(result,Status.DATA_IS_NOT_VALID, processDefinitionJson);
                return result;
            }

            // Check whether the task node is normal
            List<TaskNode> taskNodes = processData.getTasks();

            if (taskNodes == null) {
                logger.error("process node info is empty");
                putMsg(result, Status.DATA_IS_NULL, processDefinitionJson);
                return result;
            }

            // check has cycle
            if (graphHasCycle(taskNodes)) {
                logger.error("process DAG has cycle");
                putMsg(result, Status.PROCESS_NODE_HAS_CYCLE);
                return result;
            }

            // check whether the process definition json is normal
            for (TaskNode taskNode : taskNodes) {
                if (!CheckUtils.checkTaskNodeParameters(taskNode.getParams(), taskNode.getType())) {
                    logger.error("task node {} parameter invalid", taskNode.getName());
                    putMsg(result, Status.PROCESS_NODE_S_PARAMETER_INVALID, taskNode.getName());
                    return result;
                }

                // check extra params
                CheckUtils.checkOtherParams(taskNode.getExtras());
            }
            putMsg(result,Status.SUCCESS);
        } catch (Exception e) {
            result.put(Constants.STATUS, Status.REQUEST_PARAMS_NOT_VALID_ERROR);
            result.put(Constants.MSG, e.getMessage());
        }
        return result;
    }

    /**
     * get task node details based on process definition
     *
     * @param defineId define id
     * @return task node list
     * @throws Exception exception
     */
    public Map<String, Object> getTaskNodeListByDefinitionId(Integer defineId) throws Exception {
        Map<String, Object> result = new HashMap<>();

        ProcessDefinition processDefinition = processDefineMapper.selectById(defineId);
        if (processDefinition == null) {
            logger.info("process define not exists");
            putMsg(result, Status.PROCESS_DEFINE_NOT_EXIST, defineId);
            return result;
        }

        String processDefinitionJson = processDefinition.getProcessDefinitionJson();
        ProcessData processData = JSONUtils.parseObject(processDefinitionJson, ProcessData.class);

        //process data check
        if (null == processData) {
            logger.error("process data is null");
            putMsg(result,Status.DATA_IS_NOT_VALID, processDefinitionJson);
            return result;
        }

        List<TaskNode> taskNodeList = (processData.getTasks() == null) ? new ArrayList<>() : processData.getTasks();

        result.put(Constants.DATA_LIST, taskNodeList);
        putMsg(result, Status.SUCCESS);

        return result;

    }

    /**
     * get task node details based on process definition
     *
     * @param defineIdList define id list
     * @return task node list
     * @throws Exception exception
     */
    public Map<String, Object> getTaskNodeListByDefinitionIdList(String defineIdList) throws Exception {
        Map<String, Object> result = new HashMap<>();

        Map<Integer, List<TaskNode>> taskNodeMap = new HashMap<>();
        String[] idList = defineIdList.split(",");
        List<Integer> idIntList = new ArrayList<>();
        for(String definitionId : idList) {
            idIntList.add(Integer.parseInt(definitionId));
        }
        Integer[] idArray = idIntList.toArray(new Integer[idIntList.size()]);
        List<ProcessDefinition> processDefinitionList = processDefineMapper.queryDefinitionListByIdList(idArray);
        if (CollectionUtils.isEmpty(processDefinitionList)) {
            logger.info("process definition not exists");
            putMsg(result, Status.PROCESS_DEFINE_NOT_EXIST, defineIdList);
            return result;
        }

        for(ProcessDefinition processDefinition : processDefinitionList){
            String processDefinitionJson = processDefinition.getProcessDefinitionJson();
            ProcessData processData = JSONUtils.parseObject(processDefinitionJson, ProcessData.class);
            List<TaskNode> taskNodeList = (processData.getTasks() == null) ? new ArrayList<>() : processData.getTasks();
            taskNodeMap.put(processDefinition.getId(), taskNodeList);
        }

        result.put(Constants.DATA_LIST, taskNodeMap);
        putMsg(result, Status.SUCCESS);

        return result;

    }


    /**
     * query proccess definition all by project id
     *
     * @param projectId project id
     * @return process definitions in the project
     */
    public Map<String, Object> queryProccessDefinitionAllByProjectId(Integer projectId) {

        HashMap<String, Object> result = new HashMap<>(5);

        List<ProcessDefinition> resourceList = processDefineMapper.queryAllDefinitionList(projectId);
        result.put(Constants.DATA_LIST, resourceList);
        putMsg(result, Status.SUCCESS);

        return result;
    }

    /**
     * Encapsulates the TreeView structure
     *
     * @param processId process definition id
     * @param limit limit
     * @return tree view json data
     * @throws Exception exception
     */
    public Map<String, Object> viewTree(Integer processId, Integer limit) throws Exception {
        Map<String, Object> result = new HashMap<>();

        ProcessDefinition processDefinition = processDefineMapper.selectById(processId);
        if (null == processDefinition) {
            logger.info("process define not exists");
            putMsg(result,Status.PROCESS_DEFINE_NOT_EXIST, processDefinition);
            return result;
        }
        DAG<String, TaskNode, TaskNodeRelation> dag = genDagGraph(processDefinition);
        /**
         * nodes that is running
         */
        Map<String, List<TreeViewDto>> runningNodeMap = new ConcurrentHashMap<>();

        /**
         * nodes that is waiting torun
         */
        Map<String, List<TreeViewDto>> waitingRunningNodeMap = new ConcurrentHashMap<>();

        /**
         * List of process instances
         */
        List<ProcessInstance> processInstanceList = processInstanceMapper.queryByProcessDefineId(processId, limit);

        for(ProcessInstance processInstance:processInstanceList){
            processInstance.setDuration(DateUtils.differSec(processInstance.getStartTime(),processInstance.getEndTime()));
        }

        if (limit > processInstanceList.size()) {
            limit = processInstanceList.size();
        }

        TreeViewDto parentTreeViewDto = new TreeViewDto();
        parentTreeViewDto.setName("DAG");
        parentTreeViewDto.setType("");
        // Specify the process definition, because it is a TreeView for a process definition

        for (int i = limit - 1; i >= 0; i--) {
            ProcessInstance processInstance = processInstanceList.get(i);

            Date endTime = processInstance.getEndTime() == null ? new Date() : processInstance.getEndTime();
            parentTreeViewDto.getInstances().add(new Instance(processInstance.getId(), processInstance.getName(), "", processInstance.getState().toString()
                    , processInstance.getStartTime(), endTime, processInstance.getHost(), DateUtils.format2Readable(endTime.getTime() - processInstance.getStartTime().getTime())));
        }

        List<TreeViewDto> parentTreeViewDtoList = new ArrayList<>();
        parentTreeViewDtoList.add(parentTreeViewDto);
        // Here is the encapsulation task instance
        for (String startNode : dag.getBeginNode()) {
            runningNodeMap.put(startNode, parentTreeViewDtoList);
        }

        while (Stopper.isRunning()) {
            Set<String> postNodeList = null;
            Iterator<Map.Entry<String, List<TreeViewDto>>> iter = runningNodeMap.entrySet().iterator();
            while (iter.hasNext()) {
                Map.Entry<String, List<TreeViewDto>> en = iter.next();
                String nodeName = en.getKey();
                parentTreeViewDtoList = en.getValue();

                TreeViewDto treeViewDto = new TreeViewDto();
                treeViewDto.setName(nodeName);
                TaskNode taskNode = dag.getNode(nodeName);
                treeViewDto.setType(taskNode.getType());


                //set treeViewDto instances
                for (int i = limit - 1; i >= 0; i--) {
                    ProcessInstance processInstance = processInstanceList.get(i);
                    TaskInstance taskInstance = taskInstanceMapper.queryByInstanceIdAndName(processInstance.getId(), nodeName);
                    if (taskInstance == null) {
                        treeViewDto.getInstances().add(new Instance(-1, "not running", "null"));
                    } else {
                        Date startTime = taskInstance.getStartTime() == null ? new Date() : taskInstance.getStartTime();
                        Date endTime = taskInstance.getEndTime() == null ? new Date() : taskInstance.getEndTime();

                        int subProcessId = 0;
                        /**
                         * if process is sub process, the return sub id, or sub id=0
                         */
                        if (taskInstance.getTaskType().equals(TaskType.SUB_PROCESS.name())) {
                            String taskJson = taskInstance.getTaskJson();
                            taskNode = JSON.parseObject(taskJson, TaskNode.class);
                            subProcessId = Integer.parseInt(JSON.parseObject(
                                    taskNode.getParams()).getString(CMDPARAM_SUB_PROCESS_DEFINE_ID));
                        }
                        treeViewDto.getInstances().add(new Instance(taskInstance.getId(), taskInstance.getName(), taskInstance.getTaskType(), taskInstance.getState().toString()
                                , taskInstance.getStartTime(), taskInstance.getEndTime(), taskInstance.getHost(), DateUtils.format2Readable(endTime.getTime() - startTime.getTime()), subProcessId));
                    }
                }
                for (TreeViewDto pTreeViewDto : parentTreeViewDtoList) {
                    pTreeViewDto.getChildren().add(treeViewDto);
                }
                postNodeList = dag.getSubsequentNodes(nodeName);
                if (CollectionUtils.isNotEmpty(postNodeList)) {
                    for (String nextNodeName : postNodeList) {
                        List<TreeViewDto> treeViewDtoList = waitingRunningNodeMap.get(nextNodeName);
                        if (CollectionUtils.isNotEmpty(treeViewDtoList)) {
                            treeViewDtoList.add(treeViewDto);
                            waitingRunningNodeMap.put(nextNodeName, treeViewDtoList);
                        } else {
                            treeViewDtoList = new ArrayList<>();
                            treeViewDtoList.add(treeViewDto);
                            waitingRunningNodeMap.put(nextNodeName, treeViewDtoList);
                        }
                    }
                }
                runningNodeMap.remove(nodeName);
            }
            if (waitingRunningNodeMap == null || waitingRunningNodeMap.size() == 0) {
                break;
            } else {
                runningNodeMap.putAll(waitingRunningNodeMap);
                waitingRunningNodeMap.clear();
            }
        }
        result.put(Constants.DATA_LIST, parentTreeViewDto);
        result.put(Constants.STATUS, Status.SUCCESS);
        result.put(Constants.MSG, Status.SUCCESS.getMsg());
        return result;
    }


    /**
     * Generate the DAG Graph based on the process definition id
     *
     * @param processDefinition process definition
     * @return dag graph
     * @throws Exception if exception happens
     */
    private DAG<String, TaskNode, TaskNodeRelation> genDagGraph(ProcessDefinition processDefinition) throws Exception {

        String processDefinitionJson = processDefinition.getProcessDefinitionJson();
        ProcessData processData = JSONUtils.parseObject(processDefinitionJson, ProcessData.class);

        //check process data
        if (null != processData) {
            List<TaskNode> taskNodeList = processData.getTasks();
            processDefinition.setGlobalParamList(processData.getGlobalParams());
            ProcessDag processDag = DagHelper.getProcessDag(taskNodeList);

            // Generate concrete Dag to be executed
            return DagHelper.buildDagGraph(processDag);
        }

        return new DAG<>();
    }




    /**
     * whether the graph has a ring
     *
     * @param taskNodeResponseList
     * @return
     */
    private boolean graphHasCycle(List<TaskNode> taskNodeResponseList) {
        DAG<String, TaskNode, String> graph = new DAG<>();

        // Fill the vertices
        for (TaskNode taskNodeResponse : taskNodeResponseList) {
            graph.addNode(taskNodeResponse.getName(), taskNodeResponse);
        }

        // Fill edge relations
        for (TaskNode taskNodeResponse : taskNodeResponseList) {
            taskNodeResponse.getPreTasks();
            List<String> preTasks = JSONUtils.toList(taskNodeResponse.getPreTasks(),String.class);
            if (CollectionUtils.isNotEmpty(preTasks)) {
                for (String preTask : preTasks) {
                    if (!graph.addEdge(preTask, taskNodeResponse.getName())) {
                        return true;
                    }
                }
            }
        }

        return graph.hasCycle();
    }

    private String recursionProcessDefinitionName(Integer projectId,String processDefinitionName,int num){
        ProcessDefinition processDefinition = processDefineMapper.queryByDefineName(projectId, processDefinitionName);
        if (processDefinition != null) {
            if(num > 1){
                String str = processDefinitionName.substring(0,processDefinitionName.length() - 3);
                processDefinitionName = str + "("+num+")";
            }else{
                processDefinitionName = processDefinition.getName() + "("+num+")";
            }
        }else{
            return processDefinitionName;
        }
        return recursionProcessDefinitionName(projectId,processDefinitionName,num + 1);
    }

}
<|MERGE_RESOLUTION|>--- conflicted
+++ resolved
@@ -45,11 +45,8 @@
 import org.apache.dolphinscheduler.common.utils.StringUtils;
 import org.apache.dolphinscheduler.dao.entity.*;
 import org.apache.dolphinscheduler.dao.mapper.*;
-<<<<<<< HEAD
 import org.apache.dolphinscheduler.dao.utils.DagHelper;
-=======
 import org.apache.dolphinscheduler.service.process.ProcessService;
->>>>>>> c1ee1333
 import org.slf4j.Logger;
 import org.slf4j.LoggerFactory;
 import org.springframework.beans.factory.annotation.Autowired;
@@ -469,7 +466,7 @@
                 );
 
                 for(Schedule schedule:scheduleList){
-                    logger.info("set schedule offline, schedule id: {}, process definition id: {}", project.getId(), schedule.getId(), id);
+                    logger.info("set schedule offline, project id: {}, schedule id: {}, process definition id: {}", project.getId(), schedule.getId(), id);
                     // set status
                     schedule.setReleaseState(ReleaseState.OFFLINE);
                     scheduleMapper.updateById(schedule);
@@ -1190,8 +1187,8 @@
     /**
      * whether the graph has a ring
      *
-     * @param taskNodeResponseList
-     * @return
+     * @param taskNodeResponseList task node response list
+     * @return if graph has cycle flag
      */
     private boolean graphHasCycle(List<TaskNode> taskNodeResponseList) {
         DAG<String, TaskNode, String> graph = new DAG<>();
