<template>
  <div class="list-model">
    <div class="table-box">
      <table class="fixed">
        <tr>
          <th>
            <span>{{$t('#')}}</span>
          </th>
          <th>
            <span>{{$t('Process Name')}}</span>
          </th>
          <th width="50">
            <span>{{$t('State')}}</span>
          </th>
          <th width="140">
            <span>{{$t('Create Time')}}</span>
          </th>
          <th width="140">
            <span>{{$t('Update Time')}}</span>
          </th>
          <th>
            <span>{{$t('Description')}}</span>
          </th>
          <th width="90">
            <span>{{$t('Timing state')}}</span>
          </th>
          <th width="220">
            <span>{{$t('Operation')}}</span>
          </th>
        </tr>
        <tr v-for="(item, $index) in list" :key="item.id">
          <td>
            <span>{{parseInt(pageNo === 1 ? ($index + 1) : (($index + 1) + (pageSize * (pageNo - 1))))}}</span>
          </td>
          <td>
            <span class="ellipsis">
              <router-link :to="{ path: '/projects/definition/list/' + item.id}" tag="a" class="links">
                {{item.name}}
              </router-link>
            </span>
          </td>
          <td><span>{{_rtPublishStatus(item.releaseState)}}</span></td>
          <td>
            <span v-if="item.createTime">{{item.createTime | formatDate}}</span>
            <span v-if="!item.createTime">-</span>
          </td>
          <td>
            <span>{{item.updateTime | formatDate}}</span>
          </td>
          <td><span class="ellipsis">{{item.desc}}</span></td>
          <td>
            <span v-if="item.scheduleReleaseState === 'OFFLINE'">{{$t('offline')}}</span>
            <span v-if="item.scheduleReleaseState === 'ONLINE'">{{$t('online')}}</span>
            <span v-if="!item.scheduleReleaseState">-</span>
          </td>
          <td>
            <x-button type="info" shape="circle" size="xsmall" data-toggle="tooltip" :title="$t('Edit')" @click="_edit(item)" :disabled="item.releaseState === 'ONLINE'" v-ps="['GENERAL_USER']" icon="iconfont icon-bianji"><!--{{$t('编辑')}}--></x-button>
            <x-button type="success" shape="circle" size="xsmall" data-toggle="tooltip" :title="$t('Start')" @click="_start(item)" :disabled="item.releaseState !== 'ONLINE'" v-ps="['GENERAL_USER']" icon="iconfont icon-qidong"><!--{{$t('启动')}}--></x-button>
            <x-button type="info" shape="circle" size="xsmall" data-toggle="tooltip" :title="$t('Timing')" @click="_timing(item)" :disabled="item.releaseState !== 'ONLINE' || item.scheduleReleaseState !== null" v-ps="['GENERAL_USER']" icon="iconfont icon-timer"><!--{{$t('定时')}}--></x-button>
            <x-button type="error" shape="circle" size="xsmall" data-toggle="tooltip" :title="$t('offline')" @click="_downline(item)" v-if="item.releaseState === 'ONLINE'" v-ps="['GENERAL_USER']" icon="iconfont icon-erji-xiaxianjilu"><!--{{$t('下线')}}--></x-button>
            <x-button type="warning" shape="circle" size="xsmall" data-toggle="tooltip" :title="$t('online')" @click="_poponline(item)" v-if="item.releaseState === 'OFFLINE'" v-ps="['GENERAL_USER']" icon="iconfont icon-erji-xiaxianjilu-copy"><!--{{$t('上线')}}--></x-button>
<<<<<<< HEAD
            <x-button type="info" shape="circle" size="xsmall" data-toggle="tooltip" :title="$t('Cron Management')" @click="_timingManage(item)" :disabled="item.releaseState !== 'ONLINE'" v-ps="['GENERAL_USER']" icon="iconfont icon-paibanguanli"><!--{{$t('定时管理')}}--></x-button>
=======
            <x-button type="info" shape="circle" size="xsmall" data-toggle="tooltip" :title="$t('Cron Manage')" @click="_timingManage(item)" :disabled="item.releaseState !== 'ONLINE'" v-ps="['GENERAL_USER']" icon="iconfont icon-paibanguanli"><!--{{$t('定时管理')}}--></x-button>
>>>>>>> 7518a94f
            <x-button type="info" shape="circle" size="xsmall" data-toggle="tooltip" :title="$t('TreeView')" @click="_treeView(item)"  icon="iconfont icon-juxingkaobei"><!--{{$t('树形图')}}--></x-button>
          </td>
        </tr>
      </table>
    </div>
  </div>
</template>
<script>
  import _ from 'lodash'
  import mStart from './start'
  import mTiming from './timing'
  import { mapActions } from 'vuex'
  import { publishStatus } from '@/conf/home/pages/dag/_source/config'

  export default {
    name: 'definition-list',
    data () {
      return {
        list: []
      }
    },
    props: {
      processList: Array,
      pageNo: Number,
      pageSize: Number
    },
    methods: {
      ...mapActions('dag', ['editProcessState', 'getStartCheck', 'getReceiver']),
      _rtPublishStatus (code) {
        return _.filter(publishStatus, v => v.code === code)[0].desc
      },
      _treeView (item) {
        this.$router.push({ path: `/projects/definition/tree/${item.id}` })
      },
      /**
       * Start
       */
      _start (item) {
        this.getStartCheck({ processDefinitionId: item.id }).then(res => {
          let self = this
          let modal = this.$modal.dialog({
            closable: false,
            showMask: true,
            escClose: true,
            className: 'v-modal-custom',
            transitionName: 'opacityp',
            render (h) {
              return h(mStart, {
                on: {
                  onUpdate () {
                    self._onUpdate()
                    modal.remove()
                  },
                  close () {
                    modal.remove()
                  }
                },
                props: {
                  item: item
                }
              })
            }
          })
        }).catch(e => {
          this.$message.error(e.msg || '')
        })
      },
      /**
       * get emial
       */
      _getReceiver (id) {
        return new Promise((resolve, reject) => {
          this.getReceiver({ processDefinitionId: id }).then(res => {
            resolve({
              receivers: res.receivers && res.receivers.split(',') || [],
              receiversCc: res.receiversCc && res.receiversCc.split(',') || []
            })
          })
        })
      },
      /**
       * timing
       */
      _timing (item) {
        let self = this
        this._getReceiver(item.id).then(res => {
          let modal = this.$modal.dialog({
            closable: false,
            showMask: true,
            escClose: true,
            className: 'v-modal-custom',
            transitionName: 'opacityp',
            render (h) {
              return h(mTiming, {
                on: {
                  onUpdate () {
                    self._onUpdate()
                    modal.remove()
                  },
                  close () {
                    modal.remove()
                  }
                },
                props: {
                  item: item,
                  receiversD: res.receivers,
                  receiversCcD: res.receiversCc
                }
              })
            }
          })
        })
      },
      /**
       * Timing manage
       */
      _timingManage (item) {
        this.$router.push({ path: `/projects/definition/list/timing/${item.id}` })
      },
      /**
       * edit
       */
      _edit (item) {
        this.$router.push({ path: `/projects/definition/list/${item.id}` })
      },
      /**
       * Offline
       */
      _downline (item) {
        this._upProcessState({
          processId: item.id,
          releaseState: 0
        })
      },
      /**
       * online
       */
      _poponline (item) {
        this._upProcessState({
          processId: item.id,
          releaseState: 1
        })
      },
      /**
       * Edit state
       */
      _upProcessState (o) {
        this.editProcessState(o).then(res => {
          this.$message.success(res.msg)
          $('body').find('.tooltip.fade.top.in').remove()
          this._onUpdate()
        }).catch(e => {
          this.$message.error(e.msg || '')
        })
      },
      _onUpdate () {
        this.$emit('on-update')
      }
    },
    watch: {
      processList (a) {
        this.list = []
        setTimeout(() => {
          this.list = a
        })
      }
    },
    created () {
    },
    mounted () {
      this.list = this.processList
    },
    components: { }
  }
</script><|MERGE_RESOLUTION|>--- conflicted
+++ resolved
@@ -59,11 +59,7 @@
             <x-button type="info" shape="circle" size="xsmall" data-toggle="tooltip" :title="$t('Timing')" @click="_timing(item)" :disabled="item.releaseState !== 'ONLINE' || item.scheduleReleaseState !== null" v-ps="['GENERAL_USER']" icon="iconfont icon-timer"><!--{{$t('定时')}}--></x-button>
             <x-button type="error" shape="circle" size="xsmall" data-toggle="tooltip" :title="$t('offline')" @click="_downline(item)" v-if="item.releaseState === 'ONLINE'" v-ps="['GENERAL_USER']" icon="iconfont icon-erji-xiaxianjilu"><!--{{$t('下线')}}--></x-button>
             <x-button type="warning" shape="circle" size="xsmall" data-toggle="tooltip" :title="$t('online')" @click="_poponline(item)" v-if="item.releaseState === 'OFFLINE'" v-ps="['GENERAL_USER']" icon="iconfont icon-erji-xiaxianjilu-copy"><!--{{$t('上线')}}--></x-button>
-<<<<<<< HEAD
-            <x-button type="info" shape="circle" size="xsmall" data-toggle="tooltip" :title="$t('Cron Management')" @click="_timingManage(item)" :disabled="item.releaseState !== 'ONLINE'" v-ps="['GENERAL_USER']" icon="iconfont icon-paibanguanli"><!--{{$t('定时管理')}}--></x-button>
-=======
             <x-button type="info" shape="circle" size="xsmall" data-toggle="tooltip" :title="$t('Cron Manage')" @click="_timingManage(item)" :disabled="item.releaseState !== 'ONLINE'" v-ps="['GENERAL_USER']" icon="iconfont icon-paibanguanli"><!--{{$t('定时管理')}}--></x-button>
->>>>>>> 7518a94f
             <x-button type="info" shape="circle" size="xsmall" data-toggle="tooltip" :title="$t('TreeView')" @click="_treeView(item)"  icon="iconfont icon-juxingkaobei"><!--{{$t('树形图')}}--></x-button>
           </td>
         </tr>
