<template>
<<<<<<< HEAD
  <m-list-construction :title="$t('Home')">
    <template slot="content">
      <m-project-chart :id="0"></m-project-chart>
    </template>
  </m-list-construction>
=======
  <m-project-home :id="0"></m-project-home>
>>>>>>> 7518a94f
</template>

<script>
import mProjectHome from '@/conf/home/pages/projects/pages/index'
import mListConstruction from '@/module/components/listConstruction/listConstruction'
export default {
  name: 'home',
  components: { mProjectHome, mListConstruction }
}
</script><|MERGE_RESOLUTION|>--- conflicted
+++ resolved
@@ -1,13 +1,5 @@
 <template>
-<<<<<<< HEAD
-  <m-list-construction :title="$t('Home')">
-    <template slot="content">
-      <m-project-chart :id="0"></m-project-chart>
-    </template>
-  </m-list-construction>
-=======
   <m-project-home :id="0"></m-project-home>
->>>>>>> 7518a94f
 </template>
 
 <script>
