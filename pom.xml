<?xml version="1.0" encoding="UTF-8"?>
<!--
  ~ Licensed to the Apache Software Foundation (ASF) under one or more
  ~ contributor license agreements.  See the NOTICE file distributed with
  ~ this work for additional information regarding copyright ownership.
  ~ The ASF licenses this file to You under the Apache License, Version 2.0
  ~ (the "License"); you may not use this file except in compliance with
  ~ the License.  You may obtain a copy of the License at
  ~
  ~     http://www.apache.org/licenses/LICENSE-2.0
  ~
  ~ Unless required by applicable law or agreed to in writing, software
  ~ distributed under the License is distributed on an "AS IS" BASIS,
  ~ WITHOUT WARRANTIES OR CONDITIONS OF ANY KIND, either express or implied.
  ~ See the License for the specific language governing permissions and
  ~ limitations under the License.
  -->

<project xmlns="http://maven.apache.org/POM/4.0.0" xmlns:xsi="http://www.w3.org/2001/XMLSchema-instance" xsi:schemaLocation="http://maven.apache.org/POM/4.0.0 http://maven.apache.org/xsd/maven-4.0.0.xsd">
	<modelVersion>4.0.0</modelVersion>
	<groupId>org.apache.dolphinscheduler</groupId>
	<artifactId>dolphinscheduler</artifactId>
	<version>1.2.1-SNAPSHOT</version>
	<packaging>pom</packaging>
	<name>${project.artifactId}</name>
	<url>http://dolphinscheduler.apache.org</url>
	<description>Dolphin Scheduler is a distributed and easy-to-expand visual DAG workflow scheduling system, dedicated to solving the complex dependencies in data processing, making the scheduling system out of the box for data processing.</description>
	<licenses>
		<license>
			<name>Apache License 2.0</name>
			<url>http://www.apache.org/licenses/LICENSE-2.0.txt</url>
			<distribution>repo</distribution>
		</license>
	</licenses>
	<scm>
		<connection>scm:git:https://github.com/apache/incubator-dolphinscheduler.git</connection>
		<developerConnection>scm:git:https://github.com/apache/incubator-dolphinscheduler.git</developerConnection>
		<url>https://github.com/apache/incubator-dolphinscheduler</url>
		<tag>HEAD</tag>
	</scm>
	<mailingLists>
		<mailingList>
			<name>DolphinScheduler Developer List</name>
			<post>dev@dolphinscheduler.incubator.apache.org</post>
			<subscribe>dev-subscribe@dolphinscheduler.incubator.apache.org</subscribe>
			<unsubscribe>dev-unsubscribe@dolphinscheduler.incubator.apache.org</unsubscribe>
		</mailingList>
	</mailingLists>
	<parent>
		<groupId>org.apache</groupId>
		<artifactId>apache</artifactId>
		<version>21</version>
	</parent>

	<properties>
		<project.build.sourceEncoding>UTF-8</project.build.sourceEncoding>
		<project.reporting.outputEncoding>UTF-8</project.reporting.outputEncoding>
		<curator.version>2.12.0</curator.version>
		<spring.version>5.1.5.RELEASE</spring.version>
		<spring.boot.version>2.1.3.RELEASE</spring.boot.version>
		<java.version>1.8</java.version>
		<logback.version>1.2.3</logback.version>
		<hadoop.version>2.7.3</hadoop.version>
		<quartz.version>2.2.3</quartz.version>
<<<<<<< HEAD
		<jackson.version>2.10.1</jackson.version>
		<mybatis.version>3.5.1</mybatis.version>
=======
		<jackson.version>2.9.8</jackson.version>
		<mybatis-plus.version>3.2.0</mybatis-plus.version>
		<lombok.version>1.18.4</lombok.version>
>>>>>>> cbefe382
		<mybatis.spring.version>2.0.1</mybatis.spring.version>
		<cron.utils.version>5.0.5</cron.utils.version>
		<fastjson.version>1.2.61</fastjson.version>
		<druid.version>1.1.14</druid.version>
		<h2.version>1.3.163</h2.version>
		<commons.codec.version>1.6</commons.codec.version>
		<commons.logging.version>1.1.1</commons.logging.version>
		<httpclient.version>4.4.1</httpclient.version>
		<httpcore.version>4.4.1</httpcore.version>
		<junit.version>4.12</junit.version>
		<mysql.connector.version>5.1.34</mysql.connector.version>
		<slf4j.api.version>1.7.5</slf4j.api.version>
		<slf4j.log4j12.version>1.7.5</slf4j.log4j12.version>
		<commons.collections.version>3.2.2</commons.collections.version>
		<commons.lang.version>2.3</commons.lang.version>
		<commons.lang3.version>3.5</commons.lang3.version>
		<commons.httpclient>3.0.1</commons.httpclient>
		<commons.beanutils.version>1.7.0</commons.beanutils.version>
		<commons.configuration.version>1.10</commons.configuration.version>
		<commons.email.version>1.5</commons.email.version>
		<poi.version>3.17</poi.version>
		<freemarker.version>2.3.21</freemarker.version>
		<javax.servlet.api.version>3.1.0</javax.servlet.api.version>
		<commons.collections4.version>4.1</commons.collections4.version>
		<guava.version>20.0</guava.version>
		<postgresql.version>42.1.4</postgresql.version>
		<hive.jdbc.version>2.1.0</hive.jdbc.version>
		<commons.io.version>2.4</commons.io.version>
		<oshi.core.version>3.5.0</oshi.core.version>
		<clickhouse.jdbc.version>0.1.52</clickhouse.jdbc.version>
		<mssql.jdbc.version>6.1.0.jre8</mssql.jdbc.version>
		<jsp.version>6.1.14</jsp.version>
		<spotbugs.version>3.1.12</spotbugs.version>
		<checkstyle.version>3.0.0</checkstyle.version>
		<apache.rat.version>0.13</apache.rat.version>
		<zookeeper.version>3.4.14</zookeeper.version>
		<frontend-maven-plugin.version>1.6</frontend-maven-plugin.version>
		<maven-compiler-plugin.version>3.3</maven-compiler-plugin.version>
		<maven-assembly-plugin.version>3.1.0</maven-assembly-plugin.version>
		<maven-release-plugin.version>2.5.3</maven-release-plugin.version>
		<maven-javadoc-plugin.version>2.10.3</maven-javadoc-plugin.version>
		<maven-source-plugin.version>2.4</maven-source-plugin.version>
		<maven-surefire-plugin.version>2.18.1</maven-surefire-plugin.version>
		<jacoco.version>0.8.4</jacoco.version>
		<maven.deploy.skip>false</maven.deploy.skip>
	</properties>

	<dependencyManagement>
		<dependencies>
			<dependency>
				<groupId>com.baomidou</groupId>
				<artifactId>mybatis-plus-boot-starter</artifactId>
				<version>${mybatis-plus.version}</version>
			</dependency>
			<dependency>
				<groupId>com.baomidou</groupId>
				<artifactId>mybatis-plus</artifactId>
				<version>${mybatis-plus.version}</version>
			</dependency>
			<!-- quartz-->
			<dependency>
				<groupId>org.quartz-scheduler</groupId>
				<artifactId>quartz</artifactId>
				<version>${quartz.version}</version>
			</dependency>
			<dependency>
				<groupId>org.quartz-scheduler</groupId>
				<artifactId>quartz-jobs</artifactId>
				<version>${quartz.version}</version>
			</dependency>
			<dependency>
				<groupId>com.cronutils</groupId>
				<artifactId>cron-utils</artifactId>
				<version>${cron.utils.version}</version>
			</dependency>

			<dependency>
				<groupId>com.alibaba</groupId>
				<artifactId>fastjson</artifactId>
				<version>${fastjson.version}</version>
			</dependency>
			<dependency>
				<groupId>com.alibaba</groupId>
				<artifactId>druid</artifactId>
				<version>${druid.version}</version>
			</dependency>

			<dependency>
				<groupId>org.springframework.boot</groupId>
				<artifactId>spring-boot-starter-parent</artifactId>
				<version>${spring.boot.version}</version>
				<type>pom</type>
				<scope>import</scope>
			</dependency>

			<dependency>
				<groupId>org.springframework</groupId>
				<artifactId>spring-core</artifactId>
				<version>${spring.version}</version>
			</dependency>
			<dependency>
				<groupId>org.springframework</groupId>
				<artifactId>spring-context</artifactId>
				<version>${spring.version}</version>
			</dependency>
			<dependency>
				<groupId>org.springframework</groupId>
				<artifactId>spring-beans</artifactId>
				<version>${spring.version}</version>
			</dependency>
			<dependency>
				<groupId>org.springframework</groupId>
				<artifactId>spring-tx</artifactId>
				<version>${spring.version}</version>
			</dependency>
			<dependency>
				<groupId>org.springframework</groupId>
				<artifactId>spring-jdbc</artifactId>
				<version>${spring.version}</version>
			</dependency>
			<dependency>
				<groupId>org.springframework</groupId>
				<artifactId>spring-test</artifactId>
				<version>${spring.version}</version>
				<scope>test</scope>
			</dependency>
			<dependency>
				<groupId>com.h2database</groupId>
				<artifactId>h2</artifactId>
				<version>${h2.version}</version>
				<scope>test</scope>
			</dependency>

			<dependency>
				<groupId>org.apache.dolphinscheduler</groupId>
				<artifactId>dolphinscheduler-server</artifactId>
				<version>${project.version}</version>
			</dependency>
			<dependency>
				<groupId>org.apache.dolphinscheduler</groupId>
				<artifactId>dolphinscheduler-common</artifactId>
				<version>${project.version}</version>
			</dependency>
			<dependency>
				<groupId>org.apache.dolphinscheduler</groupId>
				<artifactId>dolphinscheduler-dao</artifactId>
				<version>${project.version}</version>
			</dependency>
			<dependency>
				<groupId>org.apache.dolphinscheduler</groupId>
				<artifactId>dolphinscheduler-api</artifactId>
				<version>${project.version}</version>
			</dependency>
			<dependency>
				<groupId>org.apache.dolphinscheduler</groupId>
				<artifactId>dolphinscheduler-rpc</artifactId>
				<version>${project.version}</version>
			</dependency>
			<dependency>
				<groupId>org.apache.dolphinscheduler</groupId>
				<artifactId>dolphinscheduler-alert</artifactId>
				<version>${project.version}</version>
			</dependency>

			<dependency>
				<groupId>org.apache.curator</groupId>
				<artifactId>curator-framework</artifactId>
				<version>${curator.version}</version>
			</dependency>
			<dependency>
				<groupId>org.apache.curator</groupId>
				<artifactId>curator-recipes</artifactId>
				<version>${curator.version}</version>
			</dependency>
			<dependency>
				<groupId>org.apache.zookeeper</groupId>
				<artifactId>zookeeper</artifactId>
				<exclusions>
					<exclusion>
						<groupId>org.slf4j</groupId>
						<artifactId>slf4j-log4j12</artifactId>
					</exclusion>
					<exclusion>
						<artifactId>netty</artifactId>
						<groupId>io.netty</groupId>
					</exclusion>
					<exclusion>
						<groupId>com.github.spotbugs</groupId>
						<artifactId>spotbugs-annotations</artifactId>
					</exclusion>
				</exclusions>
				<version>${zookeeper.version}</version>
			</dependency>

			<dependency>
				<groupId>commons-codec</groupId>
				<artifactId>commons-codec</artifactId>
				<version>${commons.codec.version}</version>
			</dependency>
			<dependency>
				<groupId>commons-logging</groupId>
				<artifactId>commons-logging</artifactId>
				<version>${commons.logging.version}</version>
			</dependency>
			<dependency>
				<groupId>org.apache.httpcomponents</groupId>
				<artifactId>httpclient</artifactId>
				<version>${httpclient.version}</version>
			</dependency>
			<dependency>
				<groupId>org.apache.httpcomponents</groupId>
				<artifactId>httpcore</artifactId>
				<version>${httpcore.version}</version>
			</dependency>
			<dependency>
				<groupId>com.fasterxml.jackson.core</groupId>
				<artifactId>jackson-annotations</artifactId>
				<version>${jackson.version}</version>
			</dependency>
			<dependency>
				<groupId>com.fasterxml.jackson.core</groupId>
				<artifactId>jackson-databind</artifactId>
				<version>${jackson.version}</version>
			</dependency>
			<dependency>
				<groupId>com.fasterxml.jackson.core</groupId>
				<artifactId>jackson-core</artifactId>
				<version>${jackson.version}</version>
			</dependency>

			<dependency>
				<groupId>junit</groupId>
				<artifactId>junit</artifactId>
				<version>${junit.version}</version>
			</dependency>
			<dependency>
				<groupId>mysql</groupId>
				<artifactId>mysql-connector-java</artifactId>
				<version>${mysql.connector.version}</version>
				<scope>test</scope>
			</dependency>
			<dependency>
				<groupId>org.slf4j</groupId>
				<artifactId>slf4j-api</artifactId>
				<version>${slf4j.api.version}</version>
			</dependency>

			<dependency>
				<groupId>org.slf4j</groupId>
				<artifactId>slf4j-log4j12</artifactId>
				<version>${slf4j.log4j12.version}</version>
			</dependency>

			<dependency>
				<groupId>commons-collections</groupId>
				<artifactId>commons-collections</artifactId>
				<version>${commons.collections.version}</version>
			</dependency>

			<dependency>
				<groupId>commons-lang</groupId>
				<artifactId>commons-lang</artifactId>
				<version>${commons.lang.version}</version>
			</dependency>
			<dependency>
				<groupId>org.apache.commons</groupId>
				<artifactId>commons-lang3</artifactId>
				<version>${commons.lang3.version}</version>
			</dependency>
			<dependency>
				<groupId>commons-httpclient</groupId>
				<artifactId>commons-httpclient</artifactId>
				<version>${commons.httpclient}</version>
			</dependency>
			<dependency>
				<groupId>commons-beanutils</groupId>
				<artifactId>commons-beanutils</artifactId>
				<version>${commons.beanutils.version}</version>
			</dependency>

			<dependency>
				<groupId>commons-configuration</groupId>
				<artifactId>commons-configuration</artifactId>
				<version>${commons.configuration.version}</version>
			</dependency>

			<dependency>
				<groupId>ch.qos.logback</groupId>
				<artifactId>logback-classic</artifactId>
				<version>${logback.version}</version>
			</dependency>
			<dependency>
				<groupId>ch.qos.logback</groupId>
				<artifactId>logback-core</artifactId>
				<version>${logback.version}</version>
			</dependency>


			<dependency>
				<groupId>org.apache.commons</groupId>
				<artifactId>commons-email</artifactId>
				<version>${commons.email.version}</version>
			</dependency>

			<!--excel poi-->
			<dependency>
				<groupId>org.apache.poi</groupId>
				<artifactId>poi</artifactId>
				<version>${poi.version}</version>
			</dependency>

			<dependency>
				<groupId>org.freemarker</groupId>
				<artifactId>freemarker</artifactId>
				<version>${freemarker.version}</version>
			</dependency>


			<!-- hadoop -->
			<dependency>
				<groupId>org.apache.hadoop</groupId>
				<artifactId>hadoop-common</artifactId>
				<version>${hadoop.version}</version>
				<exclusions>
					<exclusion>
						<artifactId>slf4j-log4j12</artifactId>
						<groupId>org.slf4j</groupId>
					</exclusion>
					<exclusion>
						<artifactId>com.sun.jersey</artifactId>
						<groupId>jersey-json</groupId>
					</exclusion>
				</exclusions>
			</dependency>
			<dependency>
				<groupId>org.apache.hadoop</groupId>
				<artifactId>hadoop-client</artifactId>
				<version>${hadoop.version}</version>
			</dependency>
			<dependency>
				<groupId>org.apache.hadoop</groupId>
				<artifactId>hadoop-hdfs</artifactId>
				<version>${hadoop.version}</version>
			</dependency>
			<dependency>
				<groupId>org.apache.hadoop</groupId>
				<artifactId>hadoop-yarn-common</artifactId>
				<version>${hadoop.version}</version>
			</dependency>
			<dependency>
				<groupId>org.apache.hadoop</groupId>
				<artifactId>hadoop-aws</artifactId>
				<version>${hadoop.version}</version>
			</dependency>

			<dependency>
				<groupId>javax.servlet</groupId>
				<artifactId>javax.servlet-api</artifactId>
				<version>${javax.servlet.api.version}</version>
			</dependency>

			<dependency>
				<groupId>org.apache.commons</groupId>
				<artifactId>commons-collections4</artifactId>
				<version>${commons.collections4.version}</version>
			</dependency>

			<dependency>
				<groupId>com.google.guava</groupId>
				<artifactId>guava</artifactId>
				<version>${guava.version}</version>
			</dependency>

			<dependency>
				<groupId>org.postgresql</groupId>
				<artifactId>postgresql</artifactId>
				<version>${postgresql.version}</version>
			</dependency>

			<dependency>
				<groupId>org.apache.hive</groupId>
				<artifactId>hive-jdbc</artifactId>
				<version>${hive.jdbc.version}</version>
			</dependency>

			<dependency>
				<groupId>commons-io</groupId>
				<artifactId>commons-io</artifactId>
				<version>${commons.io.version}</version>
			</dependency>

			<dependency>
				<groupId>com.github.oshi</groupId>
				<artifactId>oshi-core</artifactId>
				<version>${oshi.core.version}</version>
			</dependency>

			<dependency>
				<groupId>ru.yandex.clickhouse</groupId>
				<artifactId>clickhouse-jdbc</artifactId>
				<version>${clickhouse.jdbc.version}</version>
			</dependency>

			<dependency>
				<groupId>com.microsoft.sqlserver</groupId>
				<artifactId>mssql-jdbc</artifactId>
				<version>${mssql.jdbc.version}</version>
			</dependency>

			<dependency>
				<groupId>net.jcip</groupId>
				<artifactId>jcip-annotations</artifactId>
				<version>${jcip.version}</version>
				<optional>true</optional>
			</dependency>
		</dependencies>
	</dependencyManagement>

	<build>

		<finalName>apache-dolphinscheduler-incubating-${project.version}</finalName>

		<pluginManagement>
			<plugins>

				<plugin>
					<groupId>org.apache.maven.plugins</groupId>
					<artifactId>maven-compiler-plugin</artifactId>
					<configuration>
						<source>${java.version}</source>
						<target>${java.version}</target>
						<testSource>${java.version}</testSource>
						<testTarget>${java.version}</testTarget>
					</configuration>
					<version>${maven-compiler-plugin.version}</version>
				</plugin>

				<plugin>
					<groupId>org.apache.maven.plugins</groupId>
					<artifactId>maven-surefire-plugin</artifactId>
				</plugin>

				<plugin>
					<groupId>org.apache.maven.plugins</groupId>
					<artifactId>maven-release-plugin</artifactId>
					<version>${maven-release-plugin.version}</version>
					<configuration>
						<tagNameFormat>@{project.version}</tagNameFormat>
					</configuration>
				</plugin>

				<plugin>
					<artifactId>maven-assembly-plugin</artifactId>
					<version>${maven-assembly-plugin.version}</version>
				</plugin>

				<plugin>
					<groupId>org.apache.maven.plugins</groupId>
					<artifactId>maven-javadoc-plugin</artifactId>
					<version>${maven-javadoc-plugin.version}</version>
				</plugin>

				<plugin>
					<groupId>org.apache.maven.plugins</groupId>
					<artifactId>maven-source-plugin</artifactId>
					<version>${maven-source-plugin.version}</version>
				</plugin>

			</plugins>

		</pluginManagement>

		<plugins>
			<plugin>
				<groupId>org.apache.maven.plugins</groupId>
				<artifactId>maven-source-plugin</artifactId>
				<executions>
					<execution>
						<id>attach-sources</id>
						<phase>verify</phase>
						<goals>
							<goal>jar-no-fork</goal>
						</goals>
					</execution>
				</executions>
			</plugin>

			<plugin>
				<groupId>org.apache.maven.plugins</groupId>
				<artifactId>maven-javadoc-plugin</artifactId>
				<version>${maven-javadoc-plugin.version}</version>
				<executions>
					<execution>
						<id>attach-javadocs</id>
						<goals>
							<goal>jar</goal>
						</goals>
					</execution>
				</executions>
				<configuration>
					<aggregate>true</aggregate>
					<charset>${project.build.sourceEncoding}</charset>
					<encoding>${project.build.sourceEncoding}</encoding>
					<docencoding>${project.build.sourceEncoding}</docencoding>
				</configuration>
			</plugin>
			<plugin>
				<groupId>org.apache.maven.plugins</groupId>
				<artifactId>maven-release-plugin</artifactId>
				<version>${maven-release-plugin.version}</version>
				<configuration>
					<autoVersionSubmodules>true</autoVersionSubmodules>
					<tagNameFormat>@{project.version}</tagNameFormat>
					<tagBase>${project.version}</tagBase>
					<!--<goals>-f pom.xml deploy</goals>-->
				</configuration>
				<dependencies>
					<dependency>
						<groupId>org.apache.maven.scm</groupId>
						<artifactId>maven-scm-provider-jgit</artifactId>
						<version>1.9.5</version>
					</dependency>
				</dependencies>
			</plugin>



			<plugin>
				<groupId>org.apache.maven.plugins</groupId>
				<artifactId>maven-compiler-plugin</artifactId>
				<version>${maven-compiler-plugin.version}</version>
				<configuration>
					<source>${java.version}</source>
					<target>${java.version}</target>
					<encoding>${project.build.sourceEncoding}</encoding>
					<skip>true</skip><!--not skip compile test classes-->
				</configuration>
			</plugin>
			<plugin>
				<groupId>org.apache.maven.plugins</groupId>
				<artifactId>maven-surefire-plugin</artifactId>
				<version>${maven-surefire-plugin.version}</version>
				<configuration>
					<includes>
						<include>**/*Test*.java</include><!--run test classes-->
					</includes>
					<!-- <skip>true</skip> -->
				</configuration>
			</plugin>

			<!-- jenkins plugin jacoco report-->
			<plugin>
				<groupId>org.jacoco</groupId>
				<artifactId>jacoco-maven-plugin</artifactId>
				<version>${jacoco.version}</version>
				<configuration>
					<destFile>target/jacoco.exec</destFile>
					<dataFile>target/jacoco.exec</dataFile>
				</configuration>
				<executions>
					<execution>
						<id>jacoco-initialize</id>
						<goals>
							<goal>prepare-agent</goal>
						</goals>
					</execution>
					<execution>
						<id>jacoco-site</id>
						<phase>test</phase>
						<goals>
							<goal>report</goal>
						</goals>
					</execution>
				</executions>
			</plugin>
			<plugin>
				<groupId>org.apache.rat</groupId>
				<artifactId>apache-rat-plugin</artifactId>
<<<<<<< HEAD
				<configuration>
					<includes>
						<include>**/*.java</include>
						<include>**/escheduler-ui/src/**.scss</include>
						<include>**/escheduler-ui/src/**.css</include>
						<include>**/escheduler-ui/src/**.vue</include>
						<include>**/escheduler-ui/src/**.js</include>
					</includes>
					<excludes>
						<exclude>**/escheduler-ui/src/lib/**</exclude>
						<exclude>**/escheduler-ui/src/js/module/util/cookie.js</exclude>
						<exclude>**/escheduler-ui/src/font/awesome/font-awesome.css</exclude>
						<exclude>**/escheduler-ui/src/sass/common/_animation.scss</exclude>
						<exclude>**/escheduler-ui/src/sass/common/_normalize.scss</exclude>
						<exclude>**/escheduler-ui/src/combo/1.0.0/es5.js</exclude>
						<exclude>**/escheduler-ui/src/combo/1.0.0/base.css</exclude>
						<exclude>**/escheduler-ui/src/view/home/index.html</exclude>
						<exclude>**/escheduler-ui/src/view/common/outro.inc</exclude>
						<exclude>**/escheduler-ui/src/view/common/meta.inc</exclude>
						<exclude>**/escheduler-ui/src/view/login/index.html</exclude>
						<exclude>**/escheduler-ui/src/font/demo_index.html</exclude>
=======
				<version>${apache.rat.version}</version>
				<configuration>
					<includes>
						<include>**/*.java</include>
						<include>**/dolphinscheduler-ui/src/**/*.scss</include>
						<include>**/dolphinscheduler-ui/src/**/*.css</include>
						<include>**/dolphinscheduler-ui/src/**/*.vue</include>
						<include>**/dolphinscheduler-ui/src/**/*.js</include>
						<include>**/dolphinscheduler-ui/src/**/*.html</include>
					</includes>
					<excludes>
						<exclude>**/dolphinscheduler-ui/src/lib/**</exclude>
						<exclude>**/dolphinscheduler-ui/src/js/module/util/cookie.js</exclude>
						<exclude>**/dolphinscheduler-ui/src/font/awesome/font-awesome.css</exclude>
						<exclude>**/dolphinscheduler-ui/src/sass/common/_animation.scss</exclude>
						<exclude>**/dolphinscheduler-ui/src/sass/common/_normalize.scss</exclude>
						<exclude>**/dolphinscheduler-ui/src/combo/1.0.0/es5.js</exclude>
						<exclude>**/dolphinscheduler-ui/src/combo/1.0.0/base.css</exclude>
						<exclude>**/dolphinscheduler-ui/src/view/common/outro.inc</exclude>
						<exclude>**/dolphinscheduler-ui/src/view/common/meta.inc</exclude>
						<exclude>**/dolphinscheduler-ui/src/combo/1.0.0/3rd.css</exclude>
						<exclude>**/dolphinscheduler-rpc/src/main/java/org/apache/dolphinscheduler/rpc/LogViewServiceGrpc.java</exclude>
>>>>>>> cbefe382
					</excludes>
					<consoleOutput>true</consoleOutput>
				</configuration>
			</plugin>
<<<<<<< HEAD
=======
			<plugin>
				<groupId>com.github.spotbugs</groupId>
				<artifactId>spotbugs-maven-plugin</artifactId>
				<version>${spotbugs.version}</version>
				<configuration>
					<xmlOutput>true</xmlOutput>
					<threshold>medium</threshold>
					<effort>default</effort>
					<excludeFilterFile>dev-config/spotbugs-exclude.xml</excludeFilterFile>
					<failOnError>true</failOnError>
				</configuration>
				<dependencies>
					<dependency>
						<groupId>com.github.spotbugs</groupId>
						<artifactId>spotbugs</artifactId>
						<version>4.0.0-beta4</version>
					</dependency>
				</dependencies>
			</plugin>
			<plugin>
				<groupId>org.apache.maven.plugins</groupId>
				<artifactId>maven-checkstyle-plugin</artifactId>
				<version>${checkstyle.version}</version>
				<dependencies>
					<dependency>
						<groupId>com.puppycrawl.tools</groupId>
						<artifactId>checkstyle</artifactId>
						<version>8.18</version>
					</dependency>
				</dependencies>
				<configuration>
					<consoleOutput>true</consoleOutput>
					<encoding>UTF-8</encoding>
					<configLocation>style/checkstyle.xml</configLocation>
					<suppressionsLocation>style/checkstyle-suppressions.xml</suppressionsLocation>
					<suppressionsFileExpression>checkstyle.suppressions.file</suppressionsFileExpression>
					<failOnViolation>true</failOnViolation>
					<violationSeverity>warning</violationSeverity>
					<includeTestSourceDirectory>true</includeTestSourceDirectory>
					<sourceDirectories>
						<sourceDirectory>${project.build.sourceDirectory}</sourceDirectory>
					</sourceDirectories>
					<excludes>**\/generated-sources\/</excludes>
				</configuration>
				<executions>
					<execution>
						<phase>compile</phase>
						<goals>
							<goal>check</goal>
						</goals>
					</execution>
				</executions>
			</plugin>
>>>>>>> cbefe382
		</plugins>

	</build>

	<modules>
		<module>dolphinscheduler-ui</module>
		<module>dolphinscheduler-server</module>
		<module>dolphinscheduler-common</module>
		<module>dolphinscheduler-api</module>
		<module>dolphinscheduler-dao</module>
		<module>dolphinscheduler-alert</module>
		<module>dolphinscheduler-rpc</module>
		<module>dolphinscheduler-dist</module>
	</modules>

</project><|MERGE_RESOLUTION|>--- conflicted
+++ resolved
@@ -62,14 +62,9 @@
 		<logback.version>1.2.3</logback.version>
 		<hadoop.version>2.7.3</hadoop.version>
 		<quartz.version>2.2.3</quartz.version>
-<<<<<<< HEAD
-		<jackson.version>2.10.1</jackson.version>
-		<mybatis.version>3.5.1</mybatis.version>
-=======
 		<jackson.version>2.9.8</jackson.version>
 		<mybatis-plus.version>3.2.0</mybatis-plus.version>
 		<lombok.version>1.18.4</lombok.version>
->>>>>>> cbefe382
 		<mybatis.spring.version>2.0.1</mybatis.spring.version>
 		<cron.utils.version>5.0.5</cron.utils.version>
 		<fastjson.version>1.2.61</fastjson.version>
@@ -648,29 +643,6 @@
 			<plugin>
 				<groupId>org.apache.rat</groupId>
 				<artifactId>apache-rat-plugin</artifactId>
-<<<<<<< HEAD
-				<configuration>
-					<includes>
-						<include>**/*.java</include>
-						<include>**/escheduler-ui/src/**.scss</include>
-						<include>**/escheduler-ui/src/**.css</include>
-						<include>**/escheduler-ui/src/**.vue</include>
-						<include>**/escheduler-ui/src/**.js</include>
-					</includes>
-					<excludes>
-						<exclude>**/escheduler-ui/src/lib/**</exclude>
-						<exclude>**/escheduler-ui/src/js/module/util/cookie.js</exclude>
-						<exclude>**/escheduler-ui/src/font/awesome/font-awesome.css</exclude>
-						<exclude>**/escheduler-ui/src/sass/common/_animation.scss</exclude>
-						<exclude>**/escheduler-ui/src/sass/common/_normalize.scss</exclude>
-						<exclude>**/escheduler-ui/src/combo/1.0.0/es5.js</exclude>
-						<exclude>**/escheduler-ui/src/combo/1.0.0/base.css</exclude>
-						<exclude>**/escheduler-ui/src/view/home/index.html</exclude>
-						<exclude>**/escheduler-ui/src/view/common/outro.inc</exclude>
-						<exclude>**/escheduler-ui/src/view/common/meta.inc</exclude>
-						<exclude>**/escheduler-ui/src/view/login/index.html</exclude>
-						<exclude>**/escheduler-ui/src/font/demo_index.html</exclude>
-=======
 				<version>${apache.rat.version}</version>
 				<configuration>
 					<includes>
@@ -693,13 +665,10 @@
 						<exclude>**/dolphinscheduler-ui/src/view/common/meta.inc</exclude>
 						<exclude>**/dolphinscheduler-ui/src/combo/1.0.0/3rd.css</exclude>
 						<exclude>**/dolphinscheduler-rpc/src/main/java/org/apache/dolphinscheduler/rpc/LogViewServiceGrpc.java</exclude>
->>>>>>> cbefe382
 					</excludes>
 					<consoleOutput>true</consoleOutput>
 				</configuration>
 			</plugin>
-<<<<<<< HEAD
-=======
 			<plugin>
 				<groupId>com.github.spotbugs</groupId>
 				<artifactId>spotbugs-maven-plugin</artifactId>
@@ -753,7 +722,6 @@
 					</execution>
 				</executions>
 			</plugin>
->>>>>>> cbefe382
 		</plugins>
 
 	</build>
