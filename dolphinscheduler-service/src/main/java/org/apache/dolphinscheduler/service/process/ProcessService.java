--- conflicted
+++ resolved
@@ -126,12 +126,9 @@
 import org.springframework.transaction.annotation.Transactional;
 
 import com.baomidou.mybatisplus.extension.plugins.pagination.Page;
-<<<<<<< HEAD
 import com.facebook.presto.jdbc.internal.guava.collect.Lists;
-=======
 import com.cronutils.model.Cron;
 import com.fasterxml.jackson.databind.JsonNode;
->>>>>>> d7af95f9
 import com.fasterxml.jackson.databind.node.ObjectNode;
 
 /**
@@ -306,13 +303,10 @@
 
     /**
      * get command page
-<<<<<<< HEAD
-=======
      *
      * @param pageSize
      * @param pageNumber
      * @return
->>>>>>> d7af95f9
      */
     public List<Command> findCommandPage(int pageSize, int pageNumber) {
         Page<Command> commandPage = new Page<>(pageNumber, pageSize);
@@ -550,7 +544,6 @@
         // process instance quit by "waiting thread" state
         if (originCommand == null) {
             Command command = new Command(
-<<<<<<< HEAD
                 CommandType.RECOVER_WAITING_THREAD,
                 processInstance.getTaskDependType(),
                 processInstance.getFailureStrategy(),
@@ -561,21 +554,8 @@
                 processInstance.getWarningGroupId(),
                 processInstance.getScheduleTime(),
                 processInstance.getWorkerGroup(),
+                processInstance.getEnvironmentCode(),
                 processInstance.getProcessInstancePriority()
-=======
-                    CommandType.RECOVER_WAITING_THREAD,
-                    processInstance.getTaskDependType(),
-                    processInstance.getFailureStrategy(),
-                    processInstance.getExecutorId(),
-                    processDefinition.getId(),
-                    JSONUtils.toJsonString(cmdParam),
-                    processInstance.getWarningType(),
-                    processInstance.getWarningGroupId(),
-                    processInstance.getScheduleTime(),
-                    processInstance.getWorkerGroup(),
-                    processInstance.getEnvironmentCode(),
-                    processInstance.getProcessInstancePriority()
->>>>>>> d7af95f9
             );
             saveCommand(command);
             return;
@@ -1084,14 +1064,11 @@
 
     /**
      * retry submit task to db
-<<<<<<< HEAD
-=======
      *
      * @param taskInstance
      * @param commitRetryTimes
      * @param commitInterval
      * @return
->>>>>>> d7af95f9
      */
     public TaskInstance submitTask(TaskInstance taskInstance, int commitRetryTimes, int commitInterval) {
 
@@ -1142,13 +1119,8 @@
             createSubWorkProcess(processInstance, task);
         }
 
-<<<<<<< HEAD
-        logger.info("end submit task to db successfully:{} state:{} complete, instance id:{} state: {}  ",
-            taskInstance.getName(), task.getState(), processInstance.getId(), processInstance.getState());
-=======
         logger.info("end submit task to db successfully:{} {} state:{} complete, instance id:{} state: {}  ",
                 taskInstance.getId(), taskInstance.getName(), task.getState(), processInstance.getId(), processInstance.getState());
->>>>>>> d7af95f9
         return task;
     }
 
@@ -1295,7 +1267,6 @@
         String processParam = getSubWorkFlowParam(instanceMap, parentProcessInstance, fatherParams);
 
         return new Command(
-<<<<<<< HEAD
             commandType,
             TaskDependType.TASK_POST,
             parentProcessInstance.getFailureStrategy(),
@@ -1306,21 +1277,8 @@
             parentProcessInstance.getWarningGroupId(),
             parentProcessInstance.getScheduleTime(),
             task.getWorkerGroup(),
+            task.getEnvironmentCode(),
             parentProcessInstance.getProcessInstancePriority()
-=======
-                commandType,
-                TaskDependType.TASK_POST,
-                parentProcessInstance.getFailureStrategy(),
-                parentProcessInstance.getExecutorId(),
-                childDefineId,
-                processParam,
-                parentProcessInstance.getWarningType(),
-                parentProcessInstance.getWarningGroupId(),
-                parentProcessInstance.getScheduleTime(),
-                task.getWorkerGroup(),
-                task.getEnvironmentCode(),
-                parentProcessInstance.getProcessInstancePriority()
->>>>>>> d7af95f9
         );
     }
 
@@ -1743,10 +1701,7 @@
 
     /**
      * for show in page of taskInstance
-<<<<<<< HEAD
-     *
-=======
->>>>>>> d7af95f9
+     *
      * @param taskInstance
      */
     public void changeOutParam(TaskInstance taskInstance) {
@@ -2193,8 +2148,6 @@
     }
 
     /**
-<<<<<<< HEAD
-=======
      * update task definition
      */
     public int updateTaskDefinition(User operator, Long projectCode, TaskNode taskNode, TaskDefinition taskDefinition) {
@@ -2233,7 +2186,6 @@
     }
 
     /**
->>>>>>> d7af95f9
      * get resource ids
      *
      * @param taskDefinition taskDefinition
@@ -2471,15 +2423,9 @@
             v.setMaxRetryTimes(taskDefinitionLog.getFailRetryTimes());
             v.setRetryInterval(taskDefinitionLog.getFailRetryInterval());
             Map<String, Object> taskParamsMap = v.taskParamsToJsonObj(taskDefinitionLog.getTaskParams());
-<<<<<<< HEAD
             v.setConditionResult(JSONUtils.toJsonString(taskParamsMap.get(Constants.CONDITION_RESULT)));
             v.setSwitchResult(JSONUtils.toJsonString(taskParamsMap.get(Constants.SWITCH_RESULT)));
             v.setDependence(JSONUtils.toJsonString(taskParamsMap.get(Constants.DEPENDENCE)));
-=======
-            v.setConditionResult((String) taskParamsMap.get(Constants.CONDITION_RESULT));
-            v.setSwitchResult((String) taskParamsMap.get(Constants.SWITCH_RESULT));
-            v.setDependence((String) taskParamsMap.get(Constants.DEPENDENCE));
->>>>>>> d7af95f9
             taskParamsMap.remove(Constants.CONDITION_RESULT);
             taskParamsMap.remove(Constants.DEPENDENCE);
             v.setParams(JSONUtils.toJsonString(taskParamsMap));
@@ -2533,7 +2479,6 @@
         ownResources.addAll(relationResources);
     }
 
-<<<<<<< HEAD
     /**
      * Use temporarily before refactoring taskNode
      */
@@ -2587,8 +2532,6 @@
         return taskNodeList;
     }
 
-=======
->>>>>>> d7af95f9
     public Map<ProcessInstance, TaskInstance> notifyProcessList(int processId, int taskId) {
         HashMap<ProcessInstance, TaskInstance> processTaskMap = new HashMap<>();
         //find sub tasks
@@ -2604,8 +2547,4 @@
         }
         return processTaskMap;
     }
-<<<<<<< HEAD
-=======
-
->>>>>>> d7af95f9
 }